--- conflicted
+++ resolved
@@ -42,9 +42,7 @@
     <build>
         <plugins>
             <plugin>
-<<<<<<< HEAD
-=======
-            <artifactId>maven-surefire-plugin</artifactId>
+                <artifactId>maven-surefire-plugin</artifactId>
                 <configuration>
                     <testFailureIgnore>false</testFailureIgnore>
                     <forkMode>once</forkMode>
@@ -52,7 +50,6 @@
                 </configuration>
             </plugin>
             <plugin>
->>>>>>> 27225010
                 <groupId>org.codehaus.gmaven</groupId>
                 <artifactId>gmaven-plugin</artifactId>
                 <executions>
