<<<<<<< HEAD
/*
 * Copyright 2008 the original author or authors.
 * 
 * Licensed under the Apache License, Version 2.0 (the "License");
 * you may not use this file except in compliance with the License.
 * You may obtain a copy of the License at
 *
 *     http://www.apache.org/licenses/LICENSE-2.0
 *     
 * Unless required by applicable law or agreed to in writing, software
 * distributed under the License is distributed on an "AS IS" BASIS,
 * WITHOUT WARRANTIES OR CONDITIONS OF ANY KIND, either express or implied.
 * See the License for the specific language governing permissions and
 * limitations under the License.
 */
package org.openehealth.ipf.modules.hl7.message

import ca.uhn.hl7v2.*
import ca.uhn.hl7v2.model.*
import ca.uhn.hl7v2.parser.*
import ca.uhn.hl7v2.util.DeepCopy
import ca.uhn.hl7v2.util.ReflectionUtil
import ca.uhn.hl7v2.util.Terser
import org.joda.time.DateTime
import org.joda.time.format.DateTimeFormatter
import org.joda.time.format.ISODateTimeFormat
import org.openehealth.ipf.modules.hl7.HL7v2Exception

import java.lang.reflect.Constructor

/**
 * This is a utility class that offers convenience methods for
 * accessing and creating HL7 messages. It's primarily used by
 * the {@link org.openehealth.ipf.modules.hl7.extend.Hl7ExtensionModule} to dynamically add the convenience
 * methods directly to the affected classes.
 * 
 * @author Christian Ohr
 * @author Marek Vaclavik
 * @author Dmytro Rud
 */
class MessageUtils {
    
    private static DateTimeFormatter FMT = ISODateTimeFormat.basicDateTimeNoMillis()
    private static final Escaping ESCAPE = org.openehealth.ipf.modules.hl7.parser.DefaultEscaping.INSTANCE
    private static final Parser PARSER

    static {
        ParserConfiguration config = new ParserConfiguration()
        config.escaping = ESCAPE
        HapiContext context = new DefaultHapiContext()
        context.parserConfiguration = config
        PARSER = context.getGenericParser()
    }


    /**
     * Returns <code>true</code> when the HL7 version of the given message
     * is not smaller than the given one.
     */
    static boolean atLeastVersion(Message msg, String targetVersion) {
        return atLeastVersion(msg.version, targetVersion)
    }


    /**
     * Returns <code>true</code> when the given actual HL7 version
     * is not smaller than the target one.
     */
    static boolean atLeastVersion(String actualVersion, String targetVersion) {
        return atLeastVersion(Version.versionOf(actualVersion), Version.versionOf(targetVersion))
    }

    /**
     * Returns <code>true</code> when the given actual HL7 version
     * is not smaller than the target one.
     */
    static boolean atLeastVersion(Version actualVersion, Version targetVersion) {
        if (actualVersion == null || targetVersion == null) {
            throw new IllegalArgumentException('unknown HL7 version')
        }
        return !(targetVersion == actualVersion || targetVersion.isGreaterThan(actualVersion))
    }
    
    /**
     * @return Returns current time in HL7 format
     */
    static String hl7Now() {
        FMT.print(new DateTime())[0..7, 9..14]
    }
    
    /**
     * @return Encodes a string using HL7 encoding definition taken
     * 	from the passed message
     */
    static String encodeHL7String(String s, Message msg) {
        Escaping escaping = msg?.parser?.parserConfiguration?.escaping ?: ESCAPE
        escaping.escape(s, encodingCharacters(msg))
    }
    
    /**
     * @return event type of the message, e.g. 'ADT'
     */
    static String eventType(Message msg) {
        Terser.get(msg.MSH, 9, 0, 1, 1)
    }
    
    /**
     * @return trigger event of the message, e.g. 'A01'
     */
    static String triggerEvent(Message msg) {
        Terser.get(msg.MSH, 9, 0, 2, 1)
    }

    /**
     * @return structure of the message, e.g. 'ADT_A01'
     */
    static String messageStructure(String messageType, String triggerEvent, String version, ModelClassFactory factory) {
        def structName = "${messageType}_${triggerEvent}"
        return factory.getMessageStructureForEvent(structName, Version.versionOf(version)) ?: structName
    }

    /**
     * @return structure of the message, e.g. 'ADT_A01'
     */
    static String messageStructure(Message msg) {
        return messageStructure(eventType(msg), triggerEvent(msg), msg.version, msg.parser.hapiContext.modelClassFactory)
    }

    /** 
     *  @return a negative ACK response message constructed from scratch
     */
    static Message defaultNak(
            HL7Exception e,
            AcknowledgmentCode ackCode,
            String version,
            String sendingApplication,
            String sendingFacility,
            String msh9) {
        def cause = encodeHL7String(e.message ?: e.class.simpleName, null)
        def now = hl7Now()
        def cannedNak = "MSH|^~\\&|${sendingApplication}|${sendingFacility}|unknown|unknown|$now||${msh9}|unknown|T|$version|\r" +
                "MSA|AE|MsgIdUnknown|$cause|\r" +
                "ERR|\r"

        def nak = PARSER.parse(cannedNak)
        e.populateResponse(nak, ackCode, 0)
        nak
    }
    
    /** 
     *  @return a negative ACK response message constructed from scratch
     */
    static Message defaultNak(HL7Exception e, AcknowledgmentCode ackCode, String version) {
        defaultNak(e, ackCode, version, 'unknown', 'unknown', 'ACK')
    }
    
    /** 
     *  @return a new message of the given event and version args[0]
     */
    static Message newMessage(HapiContext context, String event, String version) {
        if (version) {
            def list = event.tokenize('_')
            def eventType = list[0]
            def triggerEvent = list[1]
            return makeMessage(context, eventType, triggerEvent, version)
        } else {
            throw new HL7Exception("Must have valid version to create message")
        }
    }

    
    /** 
     *  @return a response message with the basic MSH fields already populated
     */
    static Message response(Message msg, String eventType, String triggerEvent) {
        
        // make message of correct version
        if (!triggerEvent) {
            triggerEvent = Terser.get(msg.MSH, 9, 0, 2, 1)
        }
        String v = msg.version
        Message out = makeMessage(msg.parser.hapiContext, eventType, triggerEvent, v)

        //populate outbound MSH using data from inbound message ...
        Segment mshIn = msg.MSH
        Segment mshOut = out.MSH

        // get MSH data from incoming message ...
        String fieldSep = Terser.get(mshIn, 1, 0, 1, 1)
        String encChars = Terser.get(mshIn, 2, 0, 1, 1)
        String procID = Terser.get(mshIn, 11, 0, 1, 1)

        // populate outbound MSH using data from inbound message ...
        Terser.set(mshOut, 1, 0, 1, 1, fieldSep)
        Terser.set(mshOut, 2, 0, 1, 1, encChars)
        Terser.set(mshOut, 11, 0, 1, 1, procID)

        // revert sender and receiver
        Terser.set(mshOut, 3, 0, 1, 1, Terser.get(mshIn, 5, 0, 1, 1))
        Terser.set(mshOut, 4, 0, 1, 1, Terser.get(mshIn, 6, 0, 1, 1))
        Terser.set(mshOut, 5, 0, 1, 1, Terser.get(mshIn, 3, 0, 1, 1))
        Terser.set(mshOut, 6, 0, 1, 1, Terser.get(mshIn, 4, 0, 1, 1))

        if ('MSA' in out.names) {
            Terser.set(out.MSA, 2, 0, 1, 1, Terser.get(msg.MSH, 10, 0, 1, 1))
        }
        out
    }

    static Message empty(Message message) {
        newInstance(message, message.parser.hapiContext.modelClassFactory)
    }

    static Message copy(Message source) {
        source.parser.parse(source.encode())
    }

    // Helpers

    private static Group newInstance(Group group, ModelClassFactory factory) {
        Constructor constructor = group?.class?.constructors?.find {
            it.parameterTypes?.size() == 1 && it.parameterTypes[0] == ModelClassFactory.class
        }
        (constructor && factory) ? constructor.newInstance(factory) : newInstance(group)
    }

    private static Group newInstance(Group group) {
        group.class.getConstructor().newInstance()
    }

    /**
     * Creates a message using the provided HapiContext and message type parameters. The MSH segment of
     * the message is already initialized
     *
     * @param context HapiContext
     * @param eventType event type, e.g. ADT
     * @param triggerEvent trigger event, e.g. A01
     * @param version version, e.g. 2.3.1
     * @return new message
     */
    static Message makeMessage(HapiContext context, String eventType, String triggerEvent, String version) {
        ModelClassFactory factory = context.modelClassFactory

        def structName = (eventType == 'ACK') ? 'ACK' :
                messageStructure(eventType, triggerEvent, version, factory)

        Class<? extends Message> c = factory.getMessageClass(structName, version, true)
        if (!c) {
            HL7Exception e = new HL7Exception("Can't instantiate message ${structName}", ErrorCode.UNSUPPORTED_MESSAGE_TYPE)
            throw new HL7v2Exception(e)
        }
        AbstractMessage msg = ReflectionUtil.instantiateMessage(c, factory)
        msg.setParser(context.getGenericParser())
        msg.initQuickstart(eventType, triggerEvent, 'P')
        Terser.set(msg.MSH, 11, 0, 2, 1, 'T')
        msg
    }

    /**
     * Creates a new segment for the provided message
     *
     * @param name segment name
     * @param message message for which the segment shall be created
     * @return new segment
     */
    static Segment newSegment(String name, Message message) {
        HapiContext context = message.getParser().getHapiContext()
        Class<? extends Segment> c = context.modelClassFactory.getSegmentClass(name, message?.version)
        if (!c) {
            throw new HL7Exception("Can't instantiate Segment $name")
        }
        ReflectionUtil.instantiateStructure(c, message, context.modelClassFactory)
    }

    /**
     * Creates a new group for the provided message
     *
     * @param name group name
     * @param message message for which the group shall be created
     * @return new group
     */
    static Group newGroup(String name, Message message) {
        HapiContext context = message.getParser().getHapiContext()
        Class<? extends Group> c = context.modelClassFactory.getGroupClass(name, message?.version)
        if (!c) {
            throw new HL7Exception("Can't instantiate Group $name")
        }
        ReflectionUtil.instantiateStructure(c, message, context.modelClassFactory)
    }

    /**
     * Creates a new primitive for the provided message. Example: newPrimitive('SI', msg, '1')
     *
     * @param name primitive name
     * @param message message for which the primitive shall be created
     * @param value primitive value
     * @return new primitive
     */
    static Primitive newPrimitive(String name, Message message, String value) {
        HapiContext context = message.getParser().getHapiContext()
        Class<? extends Type> c = context.modelClassFactory.getTypeClass(name, message?.version)
        if (!c) {
            throw new HL7Exception("Can't instantiate Type $name")
        }
        AbstractPrimitive primitive = c.newInstance([message]as Object[])
        if (value) {
            primitive.setValue(value)
        }
        primitive
    }

    /**
     * Creates a new composite for the provided message. The provided map contains
     * entries, which represent the component values, where the component name is the
     * key of an entry. Example: newComposite('CE', msg, [identifier:'BRO'])
     *
     * @param name composite name
     * @param message message for which the composite shall be created
     * @param map the map with the values for the composite
     * @return new composite
     */
    static Composite newComposite(String name, Message message, Map map) {
        HapiContext context = message.getParser().getHapiContext()
        Class c = context.modelClassFactory.getTypeClass(name, message?.version)
        if (!c) {
            throw new HL7Exception("Can't instantiate Type $name")
        }
        Composite composite = c.newInstance([message]as Object[])
        map?.each { k, v ->
            Type type = composite."$k"
            if ((type instanceof Primitive) && (v instanceof String)) {
                type.setValue(v)
            } else {
                DeepCopy.copy(v, type)
            }
        }
        composite
    }

    // Some stuff rescued from MessageAdapters, creating HL7 messages from resources/streams

    static Message load(HapiContext context, String resource) {
        make(context, getClass().classLoader.getResource(resource)?.text)
    }

    static Message load(HapiContext context, String resource, String charset) {
        make(context, getClass().classLoader.getResource(resource)?.getText(charset))
    }

    static Message make(HapiContext context, InputStream stream) {
        make(context, stream?.text)
    }

    static Message make(HapiContext context, InputStream stream, String charset) {
        make(context, stream?.getText(charset))
    }

    static Message make(HapiContext context, String message) {
        if (!message) {
            return null
        }
        context.genericParser.parse(message)
    }


    private static EncodingCharacters encodingCharacters(Message msg) {
        if (msg != null) {
            return EncodingCharacters.getInstance(msg)
        } else {
            return new EncodingCharacters('|' as char, '^~\\&')
        }
    }


}


=======
/*
 * Copyright 2008 the original author or authors.
 * 
 * Licensed under the Apache License, Version 2.0 (the "License");
 * you may not use this file except in compliance with the License.
 * You may obtain a copy of the License at
 *
 *     http://www.apache.org/licenses/LICENSE-2.0
 *     
 * Unless required by applicable law or agreed to in writing, software
 * distributed under the License is distributed on an "AS IS" BASIS,
 * WITHOUT WARRANTIES OR CONDITIONS OF ANY KIND, either express or implied.
 * See the License for the specific language governing permissions and
 * limitations under the License.
 */
package org.openehealth.ipf.modules.hl7.message

import ca.uhn.hl7v2.*
import ca.uhn.hl7v2.model.*
import ca.uhn.hl7v2.parser.*
import ca.uhn.hl7v2.util.DeepCopy
import ca.uhn.hl7v2.util.ReflectionUtil
import ca.uhn.hl7v2.util.Terser
import org.openehealth.ipf.modules.hl7.HL7v2Exception

import java.lang.reflect.Constructor

import java.time.ZonedDateTime
import java.time.format.DateTimeFormatter

/**
 * This is a utility class that offers convenience methods for
 * accessing and creating HL7 messages. It's primarily used by
 * the {@link org.openehealth.ipf.modules.hl7.extend.Hl7ExtensionModule} to dynamically add the convenience
 * methods directly to the affected classes.
 * 
 * @author Christian Ohr
 * @author Marek Vaclavik
 * @author Dmytro Rud
 */
class MessageUtils {
    
    private static final DateTimeFormatter FMT = DateTimeFormatter.ofPattern("yyyyMMddHHmmss")
    private static final Escaping ESCAPE = org.openehealth.ipf.modules.hl7.parser.DefaultEscaping.INSTANCE
    private static final Parser PARSER

    static {
        ParserConfiguration config = new ParserConfiguration()
        config.escaping = ESCAPE
        HapiContext context = new DefaultHapiContext()
        context.parserConfiguration = config
        PARSER = context.getGenericParser()
    }


    /**
     * Returns <code>true</code> when the HL7 version of the given message
     * is not smaller than the given one.
     */
    static boolean atLeastVersion(Message msg, String targetVersion) {
        return atLeastVersion(msg.version, targetVersion)
    }


    /**
     * Returns <code>true</code> when the given actual HL7 version
     * is not smaller than the target one.
     */
    static boolean atLeastVersion(String actualVersion, String targetVersion) {
        return atLeastVersion(Version.versionOf(actualVersion), Version.versionOf(targetVersion))
    }

    /**
     * Returns <code>true</code> when the given actual HL7 version
     * is not smaller than the target one.
     */
    static boolean atLeastVersion(Version actualVersion, Version targetVersion) {
        if (actualVersion == null || targetVersion == null) {
            throw new IllegalArgumentException('unknown HL7 version')
        }
        return !(targetVersion == actualVersion || targetVersion.isGreaterThan(actualVersion))
    }
    
    /**
     * @return Returns current time in HL7 format
     */
    static String hl7Now() {
        ZonedDateTime.now().format(FMT)
    }
    
    /**
     * @return Encodes a string using HL7 encoding definition taken
     * 	from the passed message
     */
    static String encodeHL7String(String s, Message msg) {
        Escaping escaping = msg?.parser?.parserConfiguration?.escaping ?: ESCAPE
        escaping.escape(s, encodingCharacters(msg))
    }
    
    /**
     * @return event type of the message, e.g. 'ADT'
     */
    static String eventType(Message msg) {
        Terser.get(msg.MSH, 9, 0, 1, 1)
    }
    
    /**
     * @return trigger event of the message, e.g. 'A01'
     */
    static String triggerEvent(Message msg) {
        Terser.get(msg.MSH, 9, 0, 2, 1)
    }

    /**
     * @return structure of the message, e.g. 'ADT_A01'
     */
    static String messageStructure(String messageType, String triggerEvent, String version, ModelClassFactory factory) {
        def structName = "${messageType}_${triggerEvent}"
        return factory.getMessageStructureForEvent(structName, Version.versionOf(version)) ?: structName
    }

    /**
     * @return structure of the message, e.g. 'ADT_A01'
     */
    static String messageStructure(Message msg) {
        return messageStructure(eventType(msg), triggerEvent(msg), msg.version, msg.parser.hapiContext.modelClassFactory)
    }

    /** 
     *  @return a negative ACK response message constructed from scratch
     */
    static Message defaultNak(
            HL7Exception e,
            AcknowledgmentCode ackCode,
            String version,
            String sendingApplication,
            String sendingFacility,
            String msh9) {
        def cause = encodeHL7String(e.message ?: e.class.simpleName, null)
        def now = hl7Now()
        def cannedNak = "MSH|^~\\&|${sendingApplication}|${sendingFacility}|unknown|unknown|$now||${msh9}|unknown|T|$version|\r" +
                "MSA|AE|MsgIdUnknown|$cause|\r" +
                "ERR|\r"

        def nak = PARSER.parse(cannedNak)
        e.populateResponse(nak, ackCode, 0)
        nak
    }
    
    /** 
     *  @return a negative ACK response message constructed from scratch
     */
    static Message defaultNak(HL7Exception e, AcknowledgmentCode ackCode, String version) {
        defaultNak(e, ackCode, version, 'unknown', 'unknown', 'ACK')
    }
    
    /** 
     *  @return a new message of the given event and version args[0]
     */
    static Message newMessage(HapiContext context, String event, String version) {
        if (version) {
            def list = event.tokenize('_')
            def eventType = list[0]
            def triggerEvent = list[1]
            return makeMessage(context, eventType, triggerEvent, version)
        } else {
            throw new HL7Exception("Must have valid version to create message")
        }
    }

    
    /** 
     *  @return a response message with the basic MSH fields already populated
     */
    static Message response(Message msg, String eventType, String triggerEvent) {
        
        // make message of correct version
        if (!triggerEvent) {
            triggerEvent = Terser.get(msg.MSH, 9, 0, 2, 1)
        }
        String v = msg.version
        Message out = makeMessage(msg.parser.hapiContext, eventType, triggerEvent, v)

        //populate outbound MSH using data from inbound message ...
        Segment mshIn = msg.MSH
        Segment mshOut = out.MSH

        // get MSH data from incoming message ...
        String fieldSep = Terser.get(mshIn, 1, 0, 1, 1)
        String encChars = Terser.get(mshIn, 2, 0, 1, 1)
        String procID = Terser.get(mshIn, 11, 0, 1, 1)

        // populate outbound MSH using data from inbound message ...
        Terser.set(mshOut, 1, 0, 1, 1, fieldSep)
        Terser.set(mshOut, 2, 0, 1, 1, encChars)
        Terser.set(mshOut, 11, 0, 1, 1, procID)

        // revert sender and receiver
        Terser.set(mshOut, 3, 0, 1, 1, Terser.get(mshIn, 5, 0, 1, 1))
        Terser.set(mshOut, 4, 0, 1, 1, Terser.get(mshIn, 6, 0, 1, 1))
        Terser.set(mshOut, 5, 0, 1, 1, Terser.get(mshIn, 3, 0, 1, 1))
        Terser.set(mshOut, 6, 0, 1, 1, Terser.get(mshIn, 4, 0, 1, 1))

        if ('MSA' in out.names) {
            Terser.set(out.MSA, 2, 0, 1, 1, Terser.get(msg.MSH, 10, 0, 1, 1))
        }
        out
    }

    static Message empty(Message message) {
        newInstance(message, message.parser.hapiContext.modelClassFactory)
    }

    static Message copy(Message source) {
        source.parser.parse(source.encode())
    }

    // Helpers

    private static Group newInstance(Group group, ModelClassFactory factory) {
        Constructor constructor = group?.class?.constructors?.find {
            it.parameterTypes?.size() == 1 && it.parameterTypes[0] == ModelClassFactory.class
        }
        (constructor && factory) ? constructor.newInstance(factory) : newInstance(group)
    }

    private static Group newInstance(Group group) {
        group.class.newInstance()
    }

    /**
     * Creates a message using the provided HapiContext and message type parameters. The MSH segment of
     * the message is already initialized
     *
     * @param context HapiContext
     * @param eventType event type, e.g. ADT
     * @param triggerEvent trigger event, e.g. A01
     * @param version version, e.g. 2.3.1
     * @return new message
     */
    static Message makeMessage(HapiContext context, String eventType, String triggerEvent, String version) {
        ModelClassFactory factory = context.modelClassFactory

        def structName = (eventType == 'ACK') ? 'ACK' :
                messageStructure(eventType, triggerEvent, version, factory)

        Class<? extends Message> c = factory.getMessageClass(structName, version, true)
        if (!c) {
            HL7Exception e = new HL7Exception("Can't instantiate message ${structName}", ErrorCode.UNSUPPORTED_MESSAGE_TYPE)
            throw new HL7v2Exception(e)
        }
        AbstractMessage msg = ReflectionUtil.instantiateMessage(c, factory)
        msg.setParser(context.getGenericParser())
        msg.initQuickstart(eventType, triggerEvent, 'P')
        Terser.set(msg.MSH, 11, 0, 2, 1, 'T')
        msg
    }

    /**
     * Creates a new segment for the provided message
     *
     * @param name segment name
     * @param message message for which the segment shall be created
     * @return new segment
     */
    static Segment newSegment(String name, Message message) {
        HapiContext context = message.getParser().getHapiContext()
        Class<? extends Segment> c = context.modelClassFactory.getSegmentClass(name, message?.version)
        if (!c) {
            throw new HL7Exception("Can't instantiate Segment $name")
        }
        ReflectionUtil.instantiateStructure(c, message, context.modelClassFactory)
    }

    /**
     * Creates a new group for the provided message
     *
     * @param name group name
     * @param message message for which the group shall be created
     * @return new group
     */
    static Group newGroup(String name, Message message) {
        HapiContext context = message.getParser().getHapiContext()
        Class<? extends Group> c = context.modelClassFactory.getGroupClass(name, message?.version)
        if (!c) {
            throw new HL7Exception("Can't instantiate Group $name")
        }
        ReflectionUtil.instantiateStructure(c, message, context.modelClassFactory)
    }

    /**
     * Creates a new primitive for the provided message. Example: newPrimitive('SI', msg, '1')
     *
     * @param name primitive name
     * @param message message for which the primitive shall be created
     * @param value primitive value
     * @return new primitive
     */
    static Primitive newPrimitive(String name, Message message, String value) {
        HapiContext context = message.getParser().getHapiContext()
        Class<? extends Type> c = context.modelClassFactory.getTypeClass(name, message?.version)
        if (!c) {
            throw new HL7Exception("Can't instantiate Type $name")
        }
        AbstractPrimitive primitive = c.newInstance([message]as Object[])
        if (value) {
            primitive.setValue(value)
        }
        primitive
    }

    /**
     * Creates a new composite for the provided message. The provided map contains
     * entries, which represent the component values, where the component name is the
     * key of an entry. Example: newComposite('CE', msg, [identifier:'BRO'])
     *
     * @param name composite name
     * @param message message for which the composite shall be created
     * @param map the map with the values for the composite
     * @return new composite
     */
    static Composite newComposite(String name, Message message, Map map) {
        HapiContext context = message.getParser().getHapiContext()
        Class c = context.modelClassFactory.getTypeClass(name, message?.version)
        if (!c) {
            throw new HL7Exception("Can't instantiate Type $name")
        }
        Composite composite = c.newInstance([message]as Object[])
        map?.each { k, v ->
            Type type = composite."$k"
            if ((type instanceof Primitive) && (v instanceof String)) {
                type.setValue(v)
            } else {
                DeepCopy.copy(v, type)
            }
        }
        composite
    }

    // Some stuff rescued from MessageAdapters, creating HL7 messages from resources/streams

    static Message load(HapiContext context, String resource) {
        make(context, getClass().classLoader.getResource(resource)?.text)
    }

    static Message load(HapiContext context, String resource, String charset) {
        make(context, getClass().classLoader.getResource(resource)?.getText(charset))
    }

    static Message make(HapiContext context, InputStream stream) {
        make(context, stream?.text)
    }

    static Message make(HapiContext context, InputStream stream, String charset) {
        make(context, stream?.getText(charset))
    }

    static Message make(HapiContext context, String message) {
        if (!message) {
            return null
        }
        context.genericParser.parse(message)
    }


    private static EncodingCharacters encodingCharacters(Message msg) {
        if (msg != null) {
            return EncodingCharacters.getInstance(msg)
        } else {
            return new EncodingCharacters('|' as char, '^~\\&')
        }
    }


}

>>>>>>> 8cba1c78
<|MERGE_RESOLUTION|>--- conflicted
+++ resolved
@@ -1,4 +1,3 @@
-<<<<<<< HEAD
 /*
  * Copyright 2008 the original author or authors.
  * 
@@ -22,12 +21,12 @@
 import ca.uhn.hl7v2.util.DeepCopy
 import ca.uhn.hl7v2.util.ReflectionUtil
 import ca.uhn.hl7v2.util.Terser
-import org.joda.time.DateTime
-import org.joda.time.format.DateTimeFormatter
-import org.joda.time.format.ISODateTimeFormat
 import org.openehealth.ipf.modules.hl7.HL7v2Exception
 
 import java.lang.reflect.Constructor
+
+import java.time.ZonedDateTime
+import java.time.format.DateTimeFormatter
 
 /**
  * This is a utility class that offers convenience methods for
@@ -41,7 +40,7 @@
  */
 class MessageUtils {
     
-    private static DateTimeFormatter FMT = ISODateTimeFormat.basicDateTimeNoMillis()
+    private static final DateTimeFormatter FMT = DateTimeFormatter.ofPattern("yyyyMMddHHmmss")
     private static final Escaping ESCAPE = org.openehealth.ipf.modules.hl7.parser.DefaultEscaping.INSTANCE
     private static final Parser PARSER
 
@@ -86,7 +85,7 @@
      * @return Returns current time in HL7 format
      */
     static String hl7Now() {
-        FMT.print(new DateTime())[0..7, 9..14]
+        ZonedDateTime.now().format(FMT)
     }
     
     /**
@@ -226,7 +225,7 @@
     }
 
     private static Group newInstance(Group group) {
-        group.class.getConstructor().newInstance()
+        group.class.newInstance()
     }
 
     /**
@@ -375,382 +374,3 @@
 
 }
 
-
-=======
-/*
- * Copyright 2008 the original author or authors.
- * 
- * Licensed under the Apache License, Version 2.0 (the "License");
- * you may not use this file except in compliance with the License.
- * You may obtain a copy of the License at
- *
- *     http://www.apache.org/licenses/LICENSE-2.0
- *     
- * Unless required by applicable law or agreed to in writing, software
- * distributed under the License is distributed on an "AS IS" BASIS,
- * WITHOUT WARRANTIES OR CONDITIONS OF ANY KIND, either express or implied.
- * See the License for the specific language governing permissions and
- * limitations under the License.
- */
-package org.openehealth.ipf.modules.hl7.message
-
-import ca.uhn.hl7v2.*
-import ca.uhn.hl7v2.model.*
-import ca.uhn.hl7v2.parser.*
-import ca.uhn.hl7v2.util.DeepCopy
-import ca.uhn.hl7v2.util.ReflectionUtil
-import ca.uhn.hl7v2.util.Terser
-import org.openehealth.ipf.modules.hl7.HL7v2Exception
-
-import java.lang.reflect.Constructor
-
-import java.time.ZonedDateTime
-import java.time.format.DateTimeFormatter
-
-/**
- * This is a utility class that offers convenience methods for
- * accessing and creating HL7 messages. It's primarily used by
- * the {@link org.openehealth.ipf.modules.hl7.extend.Hl7ExtensionModule} to dynamically add the convenience
- * methods directly to the affected classes.
- * 
- * @author Christian Ohr
- * @author Marek Vaclavik
- * @author Dmytro Rud
- */
-class MessageUtils {
-    
-    private static final DateTimeFormatter FMT = DateTimeFormatter.ofPattern("yyyyMMddHHmmss")
-    private static final Escaping ESCAPE = org.openehealth.ipf.modules.hl7.parser.DefaultEscaping.INSTANCE
-    private static final Parser PARSER
-
-    static {
-        ParserConfiguration config = new ParserConfiguration()
-        config.escaping = ESCAPE
-        HapiContext context = new DefaultHapiContext()
-        context.parserConfiguration = config
-        PARSER = context.getGenericParser()
-    }
-
-
-    /**
-     * Returns <code>true</code> when the HL7 version of the given message
-     * is not smaller than the given one.
-     */
-    static boolean atLeastVersion(Message msg, String targetVersion) {
-        return atLeastVersion(msg.version, targetVersion)
-    }
-
-
-    /**
-     * Returns <code>true</code> when the given actual HL7 version
-     * is not smaller than the target one.
-     */
-    static boolean atLeastVersion(String actualVersion, String targetVersion) {
-        return atLeastVersion(Version.versionOf(actualVersion), Version.versionOf(targetVersion))
-    }
-
-    /**
-     * Returns <code>true</code> when the given actual HL7 version
-     * is not smaller than the target one.
-     */
-    static boolean atLeastVersion(Version actualVersion, Version targetVersion) {
-        if (actualVersion == null || targetVersion == null) {
-            throw new IllegalArgumentException('unknown HL7 version')
-        }
-        return !(targetVersion == actualVersion || targetVersion.isGreaterThan(actualVersion))
-    }
-    
-    /**
-     * @return Returns current time in HL7 format
-     */
-    static String hl7Now() {
-        ZonedDateTime.now().format(FMT)
-    }
-    
-    /**
-     * @return Encodes a string using HL7 encoding definition taken
-     * 	from the passed message
-     */
-    static String encodeHL7String(String s, Message msg) {
-        Escaping escaping = msg?.parser?.parserConfiguration?.escaping ?: ESCAPE
-        escaping.escape(s, encodingCharacters(msg))
-    }
-    
-    /**
-     * @return event type of the message, e.g. 'ADT'
-     */
-    static String eventType(Message msg) {
-        Terser.get(msg.MSH, 9, 0, 1, 1)
-    }
-    
-    /**
-     * @return trigger event of the message, e.g. 'A01'
-     */
-    static String triggerEvent(Message msg) {
-        Terser.get(msg.MSH, 9, 0, 2, 1)
-    }
-
-    /**
-     * @return structure of the message, e.g. 'ADT_A01'
-     */
-    static String messageStructure(String messageType, String triggerEvent, String version, ModelClassFactory factory) {
-        def structName = "${messageType}_${triggerEvent}"
-        return factory.getMessageStructureForEvent(structName, Version.versionOf(version)) ?: structName
-    }
-
-    /**
-     * @return structure of the message, e.g. 'ADT_A01'
-     */
-    static String messageStructure(Message msg) {
-        return messageStructure(eventType(msg), triggerEvent(msg), msg.version, msg.parser.hapiContext.modelClassFactory)
-    }
-
-    /** 
-     *  @return a negative ACK response message constructed from scratch
-     */
-    static Message defaultNak(
-            HL7Exception e,
-            AcknowledgmentCode ackCode,
-            String version,
-            String sendingApplication,
-            String sendingFacility,
-            String msh9) {
-        def cause = encodeHL7String(e.message ?: e.class.simpleName, null)
-        def now = hl7Now()
-        def cannedNak = "MSH|^~\\&|${sendingApplication}|${sendingFacility}|unknown|unknown|$now||${msh9}|unknown|T|$version|\r" +
-                "MSA|AE|MsgIdUnknown|$cause|\r" +
-                "ERR|\r"
-
-        def nak = PARSER.parse(cannedNak)
-        e.populateResponse(nak, ackCode, 0)
-        nak
-    }
-    
-    /** 
-     *  @return a negative ACK response message constructed from scratch
-     */
-    static Message defaultNak(HL7Exception e, AcknowledgmentCode ackCode, String version) {
-        defaultNak(e, ackCode, version, 'unknown', 'unknown', 'ACK')
-    }
-    
-    /** 
-     *  @return a new message of the given event and version args[0]
-     */
-    static Message newMessage(HapiContext context, String event, String version) {
-        if (version) {
-            def list = event.tokenize('_')
-            def eventType = list[0]
-            def triggerEvent = list[1]
-            return makeMessage(context, eventType, triggerEvent, version)
-        } else {
-            throw new HL7Exception("Must have valid version to create message")
-        }
-    }
-
-    
-    /** 
-     *  @return a response message with the basic MSH fields already populated
-     */
-    static Message response(Message msg, String eventType, String triggerEvent) {
-        
-        // make message of correct version
-        if (!triggerEvent) {
-            triggerEvent = Terser.get(msg.MSH, 9, 0, 2, 1)
-        }
-        String v = msg.version
-        Message out = makeMessage(msg.parser.hapiContext, eventType, triggerEvent, v)
-
-        //populate outbound MSH using data from inbound message ...
-        Segment mshIn = msg.MSH
-        Segment mshOut = out.MSH
-
-        // get MSH data from incoming message ...
-        String fieldSep = Terser.get(mshIn, 1, 0, 1, 1)
-        String encChars = Terser.get(mshIn, 2, 0, 1, 1)
-        String procID = Terser.get(mshIn, 11, 0, 1, 1)
-
-        // populate outbound MSH using data from inbound message ...
-        Terser.set(mshOut, 1, 0, 1, 1, fieldSep)
-        Terser.set(mshOut, 2, 0, 1, 1, encChars)
-        Terser.set(mshOut, 11, 0, 1, 1, procID)
-
-        // revert sender and receiver
-        Terser.set(mshOut, 3, 0, 1, 1, Terser.get(mshIn, 5, 0, 1, 1))
-        Terser.set(mshOut, 4, 0, 1, 1, Terser.get(mshIn, 6, 0, 1, 1))
-        Terser.set(mshOut, 5, 0, 1, 1, Terser.get(mshIn, 3, 0, 1, 1))
-        Terser.set(mshOut, 6, 0, 1, 1, Terser.get(mshIn, 4, 0, 1, 1))
-
-        if ('MSA' in out.names) {
-            Terser.set(out.MSA, 2, 0, 1, 1, Terser.get(msg.MSH, 10, 0, 1, 1))
-        }
-        out
-    }
-
-    static Message empty(Message message) {
-        newInstance(message, message.parser.hapiContext.modelClassFactory)
-    }
-
-    static Message copy(Message source) {
-        source.parser.parse(source.encode())
-    }
-
-    // Helpers
-
-    private static Group newInstance(Group group, ModelClassFactory factory) {
-        Constructor constructor = group?.class?.constructors?.find {
-            it.parameterTypes?.size() == 1 && it.parameterTypes[0] == ModelClassFactory.class
-        }
-        (constructor && factory) ? constructor.newInstance(factory) : newInstance(group)
-    }
-
-    private static Group newInstance(Group group) {
-        group.class.newInstance()
-    }
-
-    /**
-     * Creates a message using the provided HapiContext and message type parameters. The MSH segment of
-     * the message is already initialized
-     *
-     * @param context HapiContext
-     * @param eventType event type, e.g. ADT
-     * @param triggerEvent trigger event, e.g. A01
-     * @param version version, e.g. 2.3.1
-     * @return new message
-     */
-    static Message makeMessage(HapiContext context, String eventType, String triggerEvent, String version) {
-        ModelClassFactory factory = context.modelClassFactory
-
-        def structName = (eventType == 'ACK') ? 'ACK' :
-                messageStructure(eventType, triggerEvent, version, factory)
-
-        Class<? extends Message> c = factory.getMessageClass(structName, version, true)
-        if (!c) {
-            HL7Exception e = new HL7Exception("Can't instantiate message ${structName}", ErrorCode.UNSUPPORTED_MESSAGE_TYPE)
-            throw new HL7v2Exception(e)
-        }
-        AbstractMessage msg = ReflectionUtil.instantiateMessage(c, factory)
-        msg.setParser(context.getGenericParser())
-        msg.initQuickstart(eventType, triggerEvent, 'P')
-        Terser.set(msg.MSH, 11, 0, 2, 1, 'T')
-        msg
-    }
-
-    /**
-     * Creates a new segment for the provided message
-     *
-     * @param name segment name
-     * @param message message for which the segment shall be created
-     * @return new segment
-     */
-    static Segment newSegment(String name, Message message) {
-        HapiContext context = message.getParser().getHapiContext()
-        Class<? extends Segment> c = context.modelClassFactory.getSegmentClass(name, message?.version)
-        if (!c) {
-            throw new HL7Exception("Can't instantiate Segment $name")
-        }
-        ReflectionUtil.instantiateStructure(c, message, context.modelClassFactory)
-    }
-
-    /**
-     * Creates a new group for the provided message
-     *
-     * @param name group name
-     * @param message message for which the group shall be created
-     * @return new group
-     */
-    static Group newGroup(String name, Message message) {
-        HapiContext context = message.getParser().getHapiContext()
-        Class<? extends Group> c = context.modelClassFactory.getGroupClass(name, message?.version)
-        if (!c) {
-            throw new HL7Exception("Can't instantiate Group $name")
-        }
-        ReflectionUtil.instantiateStructure(c, message, context.modelClassFactory)
-    }
-
-    /**
-     * Creates a new primitive for the provided message. Example: newPrimitive('SI', msg, '1')
-     *
-     * @param name primitive name
-     * @param message message for which the primitive shall be created
-     * @param value primitive value
-     * @return new primitive
-     */
-    static Primitive newPrimitive(String name, Message message, String value) {
-        HapiContext context = message.getParser().getHapiContext()
-        Class<? extends Type> c = context.modelClassFactory.getTypeClass(name, message?.version)
-        if (!c) {
-            throw new HL7Exception("Can't instantiate Type $name")
-        }
-        AbstractPrimitive primitive = c.newInstance([message]as Object[])
-        if (value) {
-            primitive.setValue(value)
-        }
-        primitive
-    }
-
-    /**
-     * Creates a new composite for the provided message. The provided map contains
-     * entries, which represent the component values, where the component name is the
-     * key of an entry. Example: newComposite('CE', msg, [identifier:'BRO'])
-     *
-     * @param name composite name
-     * @param message message for which the composite shall be created
-     * @param map the map with the values for the composite
-     * @return new composite
-     */
-    static Composite newComposite(String name, Message message, Map map) {
-        HapiContext context = message.getParser().getHapiContext()
-        Class c = context.modelClassFactory.getTypeClass(name, message?.version)
-        if (!c) {
-            throw new HL7Exception("Can't instantiate Type $name")
-        }
-        Composite composite = c.newInstance([message]as Object[])
-        map?.each { k, v ->
-            Type type = composite."$k"
-            if ((type instanceof Primitive) && (v instanceof String)) {
-                type.setValue(v)
-            } else {
-                DeepCopy.copy(v, type)
-            }
-        }
-        composite
-    }
-
-    // Some stuff rescued from MessageAdapters, creating HL7 messages from resources/streams
-
-    static Message load(HapiContext context, String resource) {
-        make(context, getClass().classLoader.getResource(resource)?.text)
-    }
-
-    static Message load(HapiContext context, String resource, String charset) {
-        make(context, getClass().classLoader.getResource(resource)?.getText(charset))
-    }
-
-    static Message make(HapiContext context, InputStream stream) {
-        make(context, stream?.text)
-    }
-
-    static Message make(HapiContext context, InputStream stream, String charset) {
-        make(context, stream?.getText(charset))
-    }
-
-    static Message make(HapiContext context, String message) {
-        if (!message) {
-            return null
-        }
-        context.genericParser.parse(message)
-    }
-
-
-    private static EncodingCharacters encodingCharacters(Message msg) {
-        if (msg != null) {
-            return EncodingCharacters.getInstance(msg)
-        } else {
-            return new EncodingCharacters('|' as char, '^~\\&')
-        }
-    }
-
-
-}
-
->>>>>>> 8cba1c78
