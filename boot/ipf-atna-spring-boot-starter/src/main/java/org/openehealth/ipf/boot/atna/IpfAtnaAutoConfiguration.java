--- conflicted
+++ resolved
@@ -27,12 +27,9 @@
 import org.springframework.boot.autoconfigure.condition.ConditionalOnClass;
 import org.springframework.boot.autoconfigure.condition.ConditionalOnMissingBean;
 import org.springframework.boot.autoconfigure.condition.ConditionalOnProperty;
-import org.springframework.boot.context.properties.ConfigurationProperties;
 import org.springframework.boot.context.properties.EnableConfigurationProperties;
 import org.springframework.context.annotation.Bean;
 import org.springframework.context.annotation.Configuration;
-
-import java.util.Optional;
 
 /**
  *
@@ -44,13 +41,13 @@
     @Bean
     @ConditionalOnMissingBean
     public AuditContext auditContext(IpfAtnaConfigurationProperties config,
-                                                AuditTransmissionProtocol auditTransmissionProtocol,
-                                                AuditMessageQueue auditMessageQueue,
-                                                TlsParameters tlsParameters,
-                                                AuditMetadataProvider auditMetadataProvider,
-                                                AuditExceptionHandler auditExceptionHandler,
-                                                AuditMessagePostProcessor auditMessagePostProcessor,
-                                                @Value("${spring.application.name}") String appName) {
+                                     AuditTransmissionProtocol auditTransmissionProtocol,
+                                     AuditMessageQueue auditMessageQueue,
+                                     TlsParameters tlsParameters,
+                                     AuditMetadataProvider auditMetadataProvider,
+                                     AuditExceptionHandler auditExceptionHandler,
+                                     AuditMessagePostProcessor auditMessagePostProcessor,
+                                     @Value("${spring.application.name}") String appName) {
         DefaultAuditContext auditContext = new DefaultAuditContext();
         auditContext.setAuditEnabled(config.isAuditEnabled());
 
@@ -63,16 +60,6 @@
         auditContext.setIncludeParticipantsFromResponse(config.isIncludeParticipantsFromResponse());
         auditContext.setAuditValueIfMissing(config.getAuditValueIfMissing());
 
-<<<<<<< HEAD
-        if (config.getAuditQueueClass() != null) {
-            auditContext.setAuditMessageQueue(
-                    config.getAuditQueueClass().getDeclaredConstructor().newInstance());
-        }
-
-        if (config.getAuditExceptionHandlerClass() != null) {
-            auditContext.setAuditExceptionHandler(
-                    config.getAuditExceptionHandlerClass().getDeclaredConstructor().newInstance());
-=======
         // Strategies and complex parameters; overrideable
         auditContext.setTlsParameters(tlsParameters);
         auditContext.setAuditMetadataProvider(auditMetadataProvider);
@@ -90,15 +77,14 @@
     @Bean
     @ConditionalOnMissingBean
     public AuditMessageQueue auditMessageQueue(IpfAtnaConfigurationProperties config) throws Exception {
-        return config.getAuditQueueClass().newInstance();
+        return config.getAuditQueueClass().getConstructor().newInstance();
     }
 
     @Bean
     @ConditionalOnMissingBean
     public AuditMessagePostProcessor auditMessagePostProcessor(IpfAtnaConfigurationProperties config) throws Exception {
         if (config.getAuditMessagePostProcessorClass() != null) {
-            return config.getAuditMessagePostProcessorClass().newInstance();
->>>>>>> 3dc99a62
+            return config.getAuditMessagePostProcessorClass().getConstructor().newInstance();
         }
         return AuditMessagePostProcessor.noOp();
     }
@@ -108,23 +94,13 @@
     public AuditTransmissionProtocol auditTransmissionProtocol(IpfAtnaConfigurationProperties config,
                                                                TlsParameters tlsParameters) throws Exception {
         if (config.getAuditSenderClass() != null) {
-<<<<<<< HEAD
-            auditContext.setAuditTransmissionProtocol(
-                    config.getAuditSenderClass().getDeclaredConstructor().newInstance());
-=======
             return config.getAuditSenderClass().getConstructor(TlsParameters.class)
                     .newInstance(tlsParameters);
->>>>>>> 3dc99a62
         }
         return AuditTransmissionChannel.fromProtocolName(config.getAuditRepositoryTransport())
                 .makeInstance(tlsParameters);
     }
 
-<<<<<<< HEAD
-        if (config.getAuditMessagePostProcessorClass() != null) {
-            auditContext.setAuditMessagePostProcessor(
-                    config.getAuditMessagePostProcessorClass().getDeclaredConstructor().newInstance());
-=======
     @Bean
     @ConditionalOnMissingBean
     public AuditMetadataProvider auditMetadataProvider(IpfAtnaConfigurationProperties config,
@@ -140,8 +116,7 @@
     @ConditionalOnMissingBean
     public AuditExceptionHandler auditExceptionHandler(IpfAtnaConfigurationProperties config) throws Exception {
         if (config.getAuditExceptionHandlerClass() != null) {
-            return config.getAuditExceptionHandlerClass().newInstance();
->>>>>>> 3dc99a62
+            return config.getAuditExceptionHandlerClass().getConstructor().newInstance();
         }
         return new LoggingAuditExceptionHandler();
     }
