/*
 * Copyright 2018 the original author or authors.
 *
 *  Licensed under the Apache License, Version 2.0 (the "License");
 *  you may not use this file except in compliance with the License.
 *  You may obtain a copy of the License at
 *
 *         http://www.apache.org/licenses/LICENSE-2.0
 *
 *  Unless required by applicable law or agreed to in writing, software
 *  distributed under the License is distributed on an "AS IS" BASIS,
 *  WITHOUT WARRANTIES OR CONDITIONS OF ANY KIND, either express or implied.
 *  See the License for the specific language governing permissions and
 *  limitations under the License.
 */
package org.openehealth.ipf.commons.audit.protocol;

import static org.junit.Assert.assertTrue;
import static org.mockito.Matchers.any;
import static org.mockito.Mockito.inOrder;
import static org.mockito.Mockito.never;
import static org.mockito.Mockito.times;
import static org.mockito.Mockito.verify;
import static org.mockito.Mockito.when;

import java.io.IOException;
import java.io.InputStream;
import java.io.OutputStream;
import java.net.InetAddress;
import java.net.Socket;
import java.net.SocketException;
import java.net.SocketTimeoutException;
import java.nio.charset.StandardCharsets;

import javax.net.ssl.SSLSocket;
import javax.net.ssl.SSLSocketFactory;

import org.junit.Before;
import org.junit.Rule;
import org.junit.Test;
import org.mockito.ArgumentCaptor;
import org.mockito.InOrder;
import org.mockito.Mock;
import org.mockito.junit.MockitoJUnit;
import org.mockito.junit.MockitoRule;
import org.openehealth.ipf.commons.audit.AuditContext;
import org.openehealth.ipf.commons.audit.protocol.TLSSyslogSenderImpl.SocketTestPolicy;

public class TLSSyslogSenderImplTest {

	private static final String SENDING_HOST = "blah";
	private static final String SENDING_PROCESS = "blub";
	private static final String AUDIT_MESSAGE = "Quot erat demonstrandum!";
	private static final Integer AUDIT_REPO_PORT = 9999;

	@Mock
	private SSLSocketFactory socketFactory;
	@Mock
	private SSLSocket socket;
	@Mock
	private OutputStream os;
	@Mock
	private InputStream is;
	@Mock
	private AuditContext auditContext;
	@Mock
	private InetAddress inetAddress;

	private TLSSyslogSenderImpl tssi;

	@Rule
	public MockitoRule rule = MockitoJUnit.rule();

	@Before
	public void setup() throws IOException {
		when(auditContext.getSendingApplication()).thenReturn(SENDING_PROCESS);
		when(auditContext.getAuditRepositoryAddress()).thenReturn(inetAddress);
		when(auditContext.getAuditRepositoryPort()).thenReturn(AUDIT_REPO_PORT);

		when(socketFactory.createSocket(inetAddress, AUDIT_REPO_PORT)).thenReturn(socket);

		when(socket.getOutputStream()).thenReturn(os);
	}

	@Test
	public void sendDontTestSocketConnectionTest() throws Exception {
		ArgumentCaptor<byte[]> streamWriteCaptor = ArgumentCaptor.forClass(byte[].class);

		tssi = new TLSSyslogSenderImpl(SENDING_HOST, SENDING_PROCESS, socketFactory, SocketTestPolicy.DONT_TEST_POLICY);
		tssi.send(auditContext, AUDIT_MESSAGE);

		verify(socketFactory, times(1)).createSocket(any(InetAddress.class), any(Integer.class));
		verify(socket, never()).startHandshake();
		verify(socket, never()).setSoTimeout(any(Integer.class));
		verify(socket, never()).getSoTimeout();
		verify(socket, times(1)).setKeepAlive(true);
		// write #1: syslog frame metadata
		// write #2: audit message
		verify(os, times(2)).write(streamWriteCaptor.capture());
		final String auditMessageWithPreamble =  new String(streamWriteCaptor.getAllValues().get(1), StandardCharsets.UTF_8);
		assertTrue(auditMessageWithPreamble.endsWith(AUDIT_MESSAGE));
		// This is what counts: The DONT_TEST_POLICY shall not trigger any reads from the inputstream
		verify(is, never()).read();
	}

	@Test
	public void sendReadBeforeAndAfterSocketConnectionOKTest() throws Exception {
		ArgumentCaptor<byte[]> streamWriteCaptor = ArgumentCaptor.forClass(byte[].class);
		when(socket.getSoTimeout()).thenReturn(1);
		when(socket.getInputStream()).thenReturn(is);
		// Socket read timeout is used as signal that socket connection is alive and well.
		when(is.read()).thenThrow(new SocketTimeoutException());

		tssi = new TLSSyslogSenderImpl(SENDING_HOST, SENDING_PROCESS, socketFactory, SocketTestPolicy.TEST_BEFORE_AND_AFTER_WRITE);
		tssi.send(auditContext, AUDIT_MESSAGE);

		verify(socketFactory, times(1)).createSocket(any(InetAddress.class), any(Integer.class));
		verify(socket, times(1)).startHandshake();
		verify(socket, times(1)).setSoTimeout(1);
		verify(socket, times(1)).setKeepAlive(true);
		InOrder handshakeBeforeSoTimeout = inOrder(socket);
		handshakeBeforeSoTimeout.verify(socket).startHandshake();
		handshakeBeforeSoTimeout.verify(socket).setSoTimeout(any(Integer.class));
		// write #1: syslog frame metadata
		// write #2: audit message
		verify(os, times(2)).write(streamWriteCaptor.capture());
		final String auditMessageWithPreamble =  new String(streamWriteCaptor.getAllValues().get(1), StandardCharsets.UTF_8);
		assertTrue(auditMessageWithPreamble.endsWith(AUDIT_MESSAGE));
		// This is what counts: The TEST_BEFORE_AND_AFTER_WRITE shall trigger a read before and after the write operation
		verify(is, times(2)).read();
	}

	@Test
	public void sendReadBeforeAndAfterSocketConnectionClosedTest() throws Exception {
		ArgumentCaptor<byte[]> streamWriteCaptor = ArgumentCaptor.forClass(byte[].class);
		when(socket.getSoTimeout()).thenReturn(1);
		when(socket.getInputStream()).thenReturn(is);
		// Reading -1 from socket signals connection close -> new socket
		// Socket read timeout is used as signal that socket connection is alive and well.
		when(is.read()).thenReturn(-1).thenThrow(new SocketTimeoutException());

		tssi = new TLSSyslogSenderImpl(SENDING_HOST, SENDING_PROCESS, socketFactory, SocketTestPolicy.TEST_BEFORE_AND_AFTER_WRITE);
		tssi.send(auditContext, AUDIT_MESSAGE);

		// Because we simulate a closed socket connection we open two sockets in total.
		verify(socketFactory, times(2)).createSocket(any(InetAddress.class), any(Integer.class));
		verify(socket, times(2)).setSoTimeout(1);
		verify(socket, times(2)).setKeepAlive(true);
		InOrder handshakeBeforeSoTimeout = inOrder(socket);
		handshakeBeforeSoTimeout.verify(socket).startHandshake();
		handshakeBeforeSoTimeout.verify(socket).setSoTimeout(any(Integer.class));
		handshakeBeforeSoTimeout.verify(socket).startHandshake();
		handshakeBeforeSoTimeout.verify(socket).setSoTimeout(any(Integer.class));
		// write #1: syslog frame metadata
		// write #2: audit message
		verify(os, times(2)).write(streamWriteCaptor.capture());
		final String auditMessageWithPreamble =  new String(streamWriteCaptor.getAllValues().get(1), StandardCharsets.UTF_8);
		assertTrue(auditMessageWithPreamble.endsWith(AUDIT_MESSAGE));
		// On the first read/test we discover the connection has been closed -> triggers fall back loop, new socket connection
		// is opened and then we succeed on the second attempt with the normal flow of one test before and one after the write
		// operation.
		verify(is, times(3)).read();
	}

	@Test
	public void sendReadBeforeSocketConnectionOKTest() throws Exception {
		ArgumentCaptor<byte[]> streamWriteCaptor = ArgumentCaptor.forClass(byte[].class);
		when(socket.getSoTimeout()).thenReturn(1);
		when(socket.getInputStream()).thenReturn(is);
		// Socket read timeout is used as signal that socket connection is alive and well.
		when(is.read()).thenThrow(new SocketTimeoutException());

		tssi = new TLSSyslogSenderImpl(SENDING_HOST, SENDING_PROCESS, socketFactory, SocketTestPolicy.TEST_BEFORE_WRITE);
		tssi.send(auditContext, AUDIT_MESSAGE);

		verify(socketFactory, times(1)).createSocket(any(InetAddress.class), any(Integer.class));
		verify(socket, times(1)).setSoTimeout(1);
		verify(socket, times(1)).setKeepAlive(true);
		InOrder handshakeBeforeSoTimeout = inOrder(socket);
		handshakeBeforeSoTimeout.verify(socket).startHandshake();
		handshakeBeforeSoTimeout.verify(socket).setSoTimeout(any(Integer.class));
		// write #1: syslog frame metadata
		// write #2: audit message
		verify(os, times(2)).write(streamWriteCaptor.capture());
		final String auditMessageWithPreamble =  new String(streamWriteCaptor.getAllValues().get(1), StandardCharsets.UTF_8);
		assertTrue(auditMessageWithPreamble.endsWith(AUDIT_MESSAGE));
		// This is what counts: The TEST_BEFORE_WRITE shall trigger a read before the write operation.
		// Matter of fact, we cannot tell when the read happened. We just have to assume at this point.
		verify(is, times(1)).read();
	}

	@Test
	public void sendReadBeforeAndAfterSocketConnectionDeadTest() throws Exception {
		ArgumentCaptor<byte[]> streamWriteCaptor = ArgumentCaptor.forClass(byte[].class);
		when(socket.getSoTimeout()).thenReturn(1);
		when(socket.getInputStream()).thenReturn(is);
		// On first read we throw an IOException to signal a broken socket connection -> new socket
		// Socket read timeout is used as signal that socket connection is alive and well.
		when(is.read()).thenThrow(new IOException()).thenThrow(new SocketTimeoutException());

		tssi = new TLSSyslogSenderImpl(SENDING_HOST, SENDING_PROCESS, socketFactory, SocketTestPolicy.TEST_BEFORE_AND_AFTER_WRITE);
		tssi.send(auditContext, AUDIT_MESSAGE);

		// Because we simulate a closed socket connection we open two sockets in total.
		verify(socketFactory, times(2)).createSocket(any(InetAddress.class), any(Integer.class));
		verify(socket, times(2)).setSoTimeout(1);
		verify(socket, times(2)).setKeepAlive(true);
		InOrder handshakeBeforeSoTimeout = inOrder(socket);
		handshakeBeforeSoTimeout.verify(socket).startHandshake();
		handshakeBeforeSoTimeout.verify(socket).setSoTimeout(any(Integer.class));
		handshakeBeforeSoTimeout.verify(socket).startHandshake();
		handshakeBeforeSoTimeout.verify(socket).setSoTimeout(any(Integer.class));
		// write #1: syslog frame metadata
		// write #2: audit message
		verify(os, times(2)).write(streamWriteCaptor.capture());
		final String auditMessageWithPreamble =  new String(streamWriteCaptor.getAllValues().get(1), StandardCharsets.UTF_8);
		assertTrue(auditMessageWithPreamble.endsWith(AUDIT_MESSAGE));
		// On the first read/test we discover the connection has been closed -> triggers fall back loop, new socket connection
		// is opened and then we succeed on the second attempt with the normal flow of one test before and one after the write
		// operation.
		verify(is, times(3)).read();
	}

	@Test
    public void sendDonTestPolicyWithSocketOptionOverrideTest() throws Exception {
        ArgumentCaptor<byte[]> streamWriteCaptor = ArgumentCaptor.forClass(byte[].class);
        tssi = new SocketOptionOverrideTLSSyslogSenderImpl(SENDING_HOST, SENDING_PROCESS, socketFactory, SocketTestPolicy.DONT_TEST_POLICY);
        tssi.send(auditContext, AUDIT_MESSAGE);

        verify(socketFactory, times(1)).createSocket(any(InetAddress.class), any(Integer.class));
        verify(socket, never()).startHandshake();
        verify(socket, never()).setSoTimeout(any(Integer.class));
        verify(socket, never()).getSoTimeout();
        // The test sub-class calls the super implementation, so we should still see the call
        verify(socket, times(1)).setKeepAlive(true);
        // Call is done in our sub-class
        verify(socket, times(1)).setReceiveBufferSize(5);
        // write #1: syslog frame metadata
        // write #2: audit message
        verify(os, times(2)).write(streamWriteCaptor.capture());
        final String auditMessageWithPreamble =  new String(streamWriteCaptor.getAllValues().get(1), StandardCharsets.UTF_8);
        assertTrue(auditMessageWithPreamble.endsWith(AUDIT_MESSAGE));
        // This is what counts: The DONT_TEST_POLICY shall not trigger any reads from the inputstream
        verify(is, never()).read();
    }
<<<<<<< HEAD
	
	private static class SocketOptionOverrideTLSSyslogSenderImpl extends TLSSyslogSenderImpl {
=======

	private class SocketOptionOverrideTLSSyslogSenderImpl extends TLSSyslogSenderImpl {
>>>>>>> ddc1e3c2

        public SocketOptionOverrideTLSSyslogSenderImpl(String sendingHost, String sendingProcess,
                SSLSocketFactory socketFactory, SocketTestPolicy socketTestPolicy) {
            super(sendingHost, sendingProcess, socketFactory, socketTestPolicy);
        }

        @Override
        protected void setSocketOptions(final Socket socket) throws SocketException {
            super.setSocketOptions(socket);
            socket.setReceiveBufferSize(5);
        }
	}
}<|MERGE_RESOLUTION|>--- conflicted
+++ resolved
@@ -243,13 +243,8 @@
         // This is what counts: The DONT_TEST_POLICY shall not trigger any reads from the inputstream
         verify(is, never()).read();
     }
-<<<<<<< HEAD
-	
+
 	private static class SocketOptionOverrideTLSSyslogSenderImpl extends TLSSyslogSenderImpl {
-=======
-
-	private class SocketOptionOverrideTLSSyslogSenderImpl extends TLSSyslogSenderImpl {
->>>>>>> ddc1e3c2
 
         public SocketOptionOverrideTLSSyslogSenderImpl(String sendingHost, String sendingProcess,
                 SSLSocketFactory socketFactory, SocketTestPolicy socketTestPolicy) {
