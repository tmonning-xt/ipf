--- conflicted
+++ resolved
@@ -17,7 +17,15 @@
 package org.openehealth.ipf.commons.ihe.fhir.iti65;
 
 import ca.uhn.fhir.context.FhirContext;
-import org.hl7.fhir.dstu3.model.*;
+import org.hl7.fhir.dstu3.model.Attachment;
+import org.hl7.fhir.dstu3.model.Binary;
+import org.hl7.fhir.dstu3.model.Bundle;
+import org.hl7.fhir.dstu3.model.Coding;
+import org.hl7.fhir.dstu3.model.DocumentManifest;
+import org.hl7.fhir.dstu3.model.DocumentReference;
+import org.hl7.fhir.dstu3.model.Enumerations;
+import org.hl7.fhir.dstu3.model.Identifier;
+import org.hl7.fhir.dstu3.model.Reference;
 import org.junit.Test;
 
 import java.security.MessageDigest;
@@ -67,23 +75,15 @@
 
         var documentContent = "YXNkYXNkYXNkYXNkYXNk".getBytes();
 
-<<<<<<< HEAD
-        Instant instant = ZonedDateTime.of(
+        var instant = ZonedDateTime.of(
                 LocalDate.of(2013, 7, 1),
                 LocalTime.of(13, 11, 13),
                 ZoneId.of("UTC")
         ).toInstant();
 
-        Date timestamp = Date.from(instant);
+        var timestamp = Date.from(instant);
 
-        DocumentReference reference = new DocumentReference();
-=======
-        var timestamp = new DateTime()
-                .withDate(2013, 7, 1)
-                .withTime(13, 11, 33, 0)
-                .withZone(DateTimeZone.UTC).toDate();
         var reference = new DocumentReference();
->>>>>>> 56a42b9e
         reference.getMeta().setLastUpdated(timestamp);
 
         reference.setMasterIdentifier(
