/*
 * Copyright 2023 the original author or authors.
 *
 * Licensed under the Apache License, Version 2.0 (the "License");
 * you may not use this file except in compliance with the License.
 * You may obtain a copy of the License at
 *
 *         http://www.apache.org/licenses/LICENSE-2.0
 *
 *  Unless required by applicable law or agreed to in writing, software
 *  distributed under the License is distributed on an "AS IS" BASIS,
 *  WITHOUT WARRANTIES OR CONDITIONS OF ANY KIND, either express or implied.
 *  See the License for the specific language governing permissions and
 *  limitations under the License.
 */

package org.openehealth.ipf.commons.ihe.fhir.chppqm.translation

import ca.uhn.fhir.rest.api.MethodOutcome
import ca.uhn.fhir.rest.server.exceptions.ResourceNotFoundException
import ca.uhn.fhir.rest.server.exceptions.UnclassifiedServerFailureException
import groovy.xml.XmlSlurper
import groovy.xml.slurpersupport.GPathResult
import org.apache.cxf.binding.soap.Soap12
import org.apache.cxf.binding.soap.SoapFault
import org.apache.cxf.binding.soap.SoapMessage
import org.apache.cxf.binding.soap.interceptor.Soap12FaultOutInterceptor
import org.herasaf.xacml.core.policy.impl.PolicySetType
import org.hl7.fhir.r4.model.Bundle
import org.hl7.fhir.r4.model.Consent
import org.hl7.fhir.r4.model.IdType
import org.hl7.fhir.r4.model.OperationOutcome
import org.openehealth.ipf.commons.ihe.fhir.chppqm.ChPpqmUtils
import org.openehealth.ipf.commons.ihe.xacml20.Xacml20Utils
import org.openehealth.ipf.commons.ihe.xacml20.model.PpqConstants
import org.openehealth.ipf.commons.ihe.xacml20.stub.UnknownPolicySetIdFaultMessage
import org.openehealth.ipf.commons.ihe.xacml20.stub.ehealthswiss.AddPolicyRequest
import org.openehealth.ipf.commons.ihe.xacml20.stub.ehealthswiss.AssertionBasedRequestType
import org.openehealth.ipf.commons.ihe.xacml20.stub.ehealthswiss.EprPolicyRepositoryResponse
import org.openehealth.ipf.commons.ihe.xacml20.stub.saml20.assertion.AssertionType
import org.openehealth.ipf.commons.ihe.xacml20.stub.saml20.protocol.ResponseType
import org.openehealth.ipf.commons.ihe.xacml20.stub.xacml20.saml.assertion.XACMLPolicyStatementType
import org.openehealth.ipf.commons.xml.XmlUtils

import javax.xml.stream.XMLOutputFactory
import javax.xml.stream.XMLStreamWriter
import java.nio.charset.StandardCharsets
import java.text.SimpleDateFormat

import static org.openehealth.ipf.commons.ihe.fhir.chppqm.ChPpqmConsentCreator.*

class XacmlToFhirTranslator {

    private static final SimpleDateFormat DATE_FORMAT = new SimpleDateFormat('yyyy-MM-dd')

    static Consent toConsent(PolicySetType policySet) {
        String xacmlString = XmlUtils.renderJaxb(Xacml20Utils.JAXB_CONTEXT, policySet, false)
        GPathResult xacml = new XmlSlurper(false, true).parseText(xacmlString)

        String id = xacml.@PolicySetId.text().trim()
        String policyIdReference = xacml.PolicySetIdReference.text().trim()
        String eprSpid = xacml.Target.Resources.Resource.ResourceMatch
                .find { it.@MatchId == 'urn:hl7-org:v3:function:II-equal' }
                .AttributeValue.InstanceIdentifier.@extension.text().trim()

        Date startDate = parseDate(xacml, 'urn:oasis:names:tc:xacml:1.0:function:date-less-than-or-equal')
        Date endDate = parseDate(xacml, 'urn:oasis:names:tc:xacml:1.0:function:date-greater-than-or-equal')

        if (xacml.Target.Subjects.Subject.size() == 3) {
            return create203Consent(id, eprSpid, policyIdReference)
        }

        GPathResult subjectMatches = xacml.Target.Subjects.Subject.SubjectMatch
        for (subjectMatch in (subjectMatches)) {
            def cv = subjectMatch.AttributeValue.CodedValue

            if ((cv.@codeSystem.text() == PpqConstants.CodingSystemIds.SWISS_PURPOSE_OF_USE) && (cv.@code.text() == 'EMER')) {
                return create202Consent(id, eprSpid, policyIdReference)
            }

            if (cv.@codeSystem.text() == PpqConstants.CodingSystemIds.SWISS_SUBJECT_ROLE) {
                if (cv.@code.text() == 'PAT') {
                    return create201Consent(id, eprSpid)
                }
                if (cv.@code.text() == 'REP') {
                    String representativeId = extractAttributeValue(subjectMatches, 'urn:oasis:names:tc:xacml:1.0:subject:subject-id')
                    return create303Consent(id, eprSpid, representativeId, startDate, endDate)
                }
            }
        }

        def groupId = extractAttributeValue(subjectMatches, 'urn:oasis:names:tc:xspa:1.0:subject:organization-id')
        if (groupId) {
            return create302Consent(id, eprSpid, groupId, policyIdReference, startDate, endDate)
        }

        String gln = extractAttributeValue(subjectMatches, 'urn:oasis:names:tc:xacml:1.0:subject:subject-id')
        return create301Consent(id, eprSpid, gln, policyIdReference, startDate, endDate)
    }

    private static Date parseDate(GPathResult xacml, String matchId) {
        def s = xacml.Target.Environments.Environment.EnvironmentMatch.find { it.@MatchId.text() == matchId }.AttributeValue.text()
        return s ? DATE_FORMAT.parse(s) : null
    }

    private static String extractAttributeValue(GPathResult subjectMatches, String designator) {
        return subjectMatches.find { it.SubjectAttributeDesignator.@AttributeId.text() == designator }.AttributeValue.text()
    }

    private static OperationOutcome positiveOperationOutcome() {
        return new OperationOutcome(
                issue: [
                        new OperationOutcome.OperationOutcomeIssueComponent(
                                severity: OperationOutcome.IssueSeverity.INFORMATION,
                                code: OperationOutcome.IssueType.INFORMATIONAL,
                        ),
                ],
        )
    }

    private static OperationOutcome negativeOperationOutcome() {
        return new OperationOutcome(
                issue: [
                        new OperationOutcome.OperationOutcomeIssueComponent(
                                severity: OperationOutcome.IssueSeverity.ERROR,
                                code: OperationOutcome.IssueType.PROCESSING,
                        ),
                ],
        )
    }

    /**
     * Translates a CH:PPQ-1 response into a CH:PPQ-3 response.
     */
    static MethodOutcome translatePpq1To3Response(
            Consent ppq3Request,
            AssertionBasedRequestType ppq1Request,
            EprPolicyRepositoryResponse ppq1Response)
    {
        if (ppq1Response.status == PpqConstants.StatusCode.SUCCESS) {
            return new MethodOutcome(
                    id: new IdType(UUID.randomUUID().toString()),
                    responseStatusCode: (ppq1Request instanceof AddPolicyRequest) ? 201 : 200,
                    resource: ppq3Request,
                    created: (ppq1Request instanceof AddPolicyRequest),
                    operationOutcome: positiveOperationOutcome(),
            )
        } else {
            throw new UnclassifiedServerFailureException(400, 'PPQ-1 request failed', negativeOperationOutcome())
        }
    }

    static final Map<String, OperationOutcome.IssueType> SOAP_FAULT_CODE_TO_FHIR_ISSUE_TYPE_CODE_MAPPING = [
            'VersionMismatch'    : OperationOutcome.IssueType.STRUCTURE,
            'MustUnderstand'     : OperationOutcome.IssueType.NOTSUPPORTED,
            'DataEncodingUnknown': OperationOutcome.IssueType.STRUCTURE,
            'Sender'             : OperationOutcome.IssueType.INVALID,
            'Receiver'           : OperationOutcome.IssueType.TRANSIENT,
    ]

    static final Map<String, Integer> SOAP_FAULT_CODE_TO_HTTP_STATUS_CODE_MAPPING = [
            'VersionMismatch'    : 500,
            'MustUnderstand'     : 500,
            'DataEncodingUnknown': 500,
            'Sender'             : 400,
            'Receiver'           : 503,
    ]

    private static String serializeSoapFault(SoapFault soapFault) {
        // inspired by org.apache.cxf.binding.soap.interceptor.SoapFaultSerializerTest
        SoapMessage soapMessage = new SoapMessage(Soap12.instance)
        ByteArrayOutputStream outputStream = new ByteArrayOutputStream()
        XMLStreamWriter writer = XMLOutputFactory.newInstance().createXMLStreamWriter(outputStream)
        soapMessage.setContent(XMLStreamWriter.class, writer)
        soapMessage.setContent(Exception.class, soapFault)
        new Soap12FaultOutInterceptor.Soap12FaultOutInterceptorInternal().handleMessage(soapMessage)
        writer.close()
        return outputStream.toString(StandardCharsets.UTF_8)
    }

    private static translateNegativeResponse(
            String key,
            String message,
            Map<String, Integer> statusCodeMap,
            Map<String, OperationOutcome.IssueType> issueTypeMap,
            String diagnostics)
    {
        throw new UnclassifiedServerFailureException(
                statusCodeMap.getOrDefault(key, 500),
                message,
                new OperationOutcome(
                        issue: [
                                new OperationOutcome.OperationOutcomeIssueComponent(
                                        severity: OperationOutcome.IssueSeverity.ERROR,
                                        code: issueTypeMap.getOrDefault(key, OperationOutcome.IssueType.UNKNOWN),
                                        diagnostics: diagnostics,
                                ),
                        ],
                )
        )
    }

    /**
     * Rethrows a generic SOAP Fault as a FHIR exception.
     */
    static void translateSoapFault(SoapFault soapFault) {
        translateNegativeResponse(
                soapFault.faultCode.localPart,
                soapFault.reason,
                SOAP_FAULT_CODE_TO_HTTP_STATUS_CODE_MAPPING,
                SOAP_FAULT_CODE_TO_FHIR_ISSUE_TYPE_CODE_MAPPING,
                serializeSoapFault(soapFault))
    }

    /**
     * Rethrows a UnknownPolicySetIdFault as a FHIR exception.
     */
    static void translateUnknownPolicySetIdFault(UnknownPolicySetIdFaultMessage fault) {
        throw new ResourceNotFoundException("Unknown policy set " + fault.getFaultInfo().getMessage());
    }

    /**
     * Translates a CH:PPQ-1 response into a CH:PPQ-4 response.
     */
    static Bundle translatePpq1To4Response(
            Bundle ppq4Request,
            AssertionBasedRequestType ppq1Request,
            EprPolicyRepositoryResponse ppq1Response)
    {
        if (ppq1Response.status == 'urn:e-health-suisse:2015:response-status:success') {
            Bundle ppq4Response = new Bundle(
                    id: UUID.randomUUID().toString(),
                    type: Bundle.BundleType.TRANSACTIONRESPONSE,
            )
            for (ppq4RequestEntry in ppq4Request.entry) {
                def consentId
                if (ppq4RequestEntry.hasResource()) {
                    def consent = (Consent) ppq4RequestEntry.getResource()
                    consentId = ChPpqmUtils.extractConsentId(consent, ChPpqmUtils.ConsentIdTypes.POLICY_SET_ID)
                } else {
<<<<<<< HEAD
                    consentId = ChPpqmUtils.extractConsentIdFromUrl(ppq4RequestEntry.request.url)
=======
                    ppq4RequestEntry.request.url
>>>>>>> c4f607be
                }
                ppq4Response.entry << new Bundle.BundleEntryComponent(
                        fullUrl: 'Consent?identifier=' + consentId,
                        response: new Bundle.BundleEntryResponseComponent(
                                status: (ppq1Request instanceof AddPolicyRequest) ? '201' : '200',
                        ),
                )
            }
            return ppq4Response
        } else {
            throw new UnclassifiedServerFailureException(400, 'PPQ-1 request failed', negativeOperationOutcome())
        }
    }

    static final Map<String, OperationOutcome.IssueType> SAML_STATUS_CODE_TO_FHIR_ISSUE_TYPE_CODE_MAPPING = [
            'urn:oasis:names:tc:SAML: 2.0:status:Requester'      : OperationOutcome.IssueType.INVALID,
            'urn:oasis:names:tc:SAML: 2.0:status:Responder'      : OperationOutcome.IssueType.INVALID,
            'urn:oasis:names:tc:SAML: 2.0:status:VersionMismatch': OperationOutcome.IssueType.STRUCTURE,
    ]

    static final Map<String, Integer> SAML_STATUS_CODE_TO_HTTP_STATUS_CODE_MAPPING = [
            'urn:oasis:names:tc:SAML: 2.0:status:Requester'      : 400,
            'urn:oasis:names:tc:SAML: 2.0:status:Responder'      : 500,
            'urn:oasis:names:tc:SAML: 2.0:status:VersionMismatch': 500,
    ]

    /**
     * Translates a CH:PPQ-2 response into a CH:PPQ-5 response.
     */
    static List<Consent> translatePpq2To5Response(ResponseType ppq2Response) {
        def statusCode = ppq2Response.status.statusCode.value
        if (statusCode == Xacml20Utils.SAML20_STATUS_SUCCESS) {
            def assertion = ppq2Response.assertionOrEncryptedAssertion[0] as AssertionType
            def statement = assertion.statementOrAuthnStatementOrAuthzDecisionStatement[0] as XACMLPolicyStatementType
            return statement.policyOrPolicySet.collect { toConsent(it as PolicySetType) }
        } else {
            translateNegativeResponse(
                    statusCode,
                    ppq2Response.status.statusMessage ?: 'PPQ-2 request failed',
                    SAML_STATUS_CODE_TO_HTTP_STATUS_CODE_MAPPING,
                    SAML_STATUS_CODE_TO_FHIR_ISSUE_TYPE_CODE_MAPPING,
                    null)
        }
    }

}<|MERGE_RESOLUTION|>--- conflicted
+++ resolved
@@ -238,11 +238,7 @@
                     def consent = (Consent) ppq4RequestEntry.getResource()
                     consentId = ChPpqmUtils.extractConsentId(consent, ChPpqmUtils.ConsentIdTypes.POLICY_SET_ID)
                 } else {
-<<<<<<< HEAD
-                    consentId = ChPpqmUtils.extractConsentIdFromUrl(ppq4RequestEntry.request.url)
-=======
                     ppq4RequestEntry.request.url
->>>>>>> c4f607be
                 }
                 ppq4Response.entry << new Bundle.BundleEntryComponent(
                         fullUrl: 'Consent?identifier=' + consentId,
