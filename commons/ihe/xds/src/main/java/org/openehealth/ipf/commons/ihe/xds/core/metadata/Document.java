--- conflicted
+++ resolved
@@ -1,140 +1,129 @@
-/*
- * Copyright 2009 the original author or authors.
- *
- * Licensed under the Apache License, Version 2.0 (the "License");
- * you may not use this file except in compliance with the License.
- * You may obtain a copy of the License at
- *
- *     http://www.apache.org/licenses/LICENSE-2.0
- *
- * Unless required by applicable law or agreed to in writing, software
- * distributed under the License is distributed on an "AS IS" BASIS,
- * WITHOUT WARRANTIES OR CONDITIONS OF ANY KIND, either express or implied.
- * See the License for the specific language governing permissions and
- * limitations under the License.
- */
-package org.openehealth.ipf.commons.ihe.xds.core.metadata;
-
-<<<<<<< HEAD
-=======
-import java.io.Serializable;
-
-import javax.activation.DataHandler;
-import javax.xml.bind.annotation.*;
-
->>>>>>> 3c459f3f
-import org.apache.commons.lang.builder.ToStringBuilder;
-import org.apache.commons.lang.builder.ToStringStyle;
-import org.openehealth.ipf.commons.core.ContentMap;
-
-import javax.activation.DataHandler;
-import java.io.Serializable;
-
-/**
- * Represents the contents of a document and the describing entry.
- * <p> 
- * All members of this class are allowed to be <code>null</code>.
- * @author Jens Riemschneider
- * @author Stefan Ivanov
- * @author Dmytro Rud
- */
-<<<<<<< HEAD
-public class Document extends ContentMap implements Serializable {
-=======
-@XmlAccessorType(XmlAccessType.FIELD)
-@XmlType(name = "Document")
-@XmlRootElement(name = "document")
-public class Document implements Serializable {
->>>>>>> 3c459f3f
-    private static final long serialVersionUID = 5206884085835642756L;
-
-    private DocumentEntry documentEntry;
-
-    public Document() {
-    }
-
-    /**
-     * Constructs a document.
-     * @param documentEntry
-     *          the document entry describing the meta data of the document.
-     * @param dataHandler
-     *          the data handler allowing access to the contents of the document.
-     */
-    public Document(DocumentEntry documentEntry, DataHandler dataHandler) {
-        this.documentEntry = documentEntry;
-        if (dataHandler != null) {
-            setContent(DataHandler.class, dataHandler);
-        }
-    }
-
-    /**
-     * @return the document entry describing the meta data of the document.
-     */
-    public DocumentEntry getDocumentEntry() {
-        return documentEntry;
-    }
-    
-    /**
-     * @param documentEntry
-     *            the document entry describing the meta data of the document.
-     */
-    public void setDocumentEntry(DocumentEntry documentEntry) {
-        this.documentEntry = documentEntry;
-    }
-
-    /**
-     * This method is deprecated.
-     * Use <code>getContent(DataHandler.class)</code> instead.
-     *
-     * @return the data handler allowing access to the contents of the document.
-     */
-    @Deprecated
-    public DataHandler getDataHandler() {
-        return getContent(DataHandler.class);
-    }
-    
-    /**
-     * This method is deprecated.
-     * Use <code>setContent(DataHandler.class, dataHandler)</code> instead.
-     *
-     * @param dataHandler
-     *          the data handler allowing access to the contents of the document.
-     */
-    @Deprecated
-    public void setDataHandler(DataHandler dataHandler) {
-        setContent(DataHandler.class, dataHandler);
-    }
-    
-    @Override
-    public int hashCode() {
-        final int prime = 31;
-        int result = 1;
-        result = prime * result
-            + ((getContent(DataHandler.class) == null) ?
-                0 : getContent(DataHandler.class).hashCode());
-        result = prime * result + ((documentEntry == null) ? 0 : documentEntry.hashCode());
-        return result;
-    }
-
-    @Override
-    public boolean equals(Object obj) {
-        if (this == obj)
-            return true;
-        if (obj == null)
-            return false;
-        if (getClass() != obj.getClass())
-            return false;
-        Document other = (Document) obj;
-        if (documentEntry == null) {
-            if (other.documentEntry != null)
-                return false;
-        } else if (!documentEntry.equals(other.documentEntry))
-            return false;
-        return true;
-    }
-
-    @Override
-    public String toString() {
-        return ToStringBuilder.reflectionToString(this, ToStringStyle.SHORT_PREFIX_STYLE);
-    }
-}
+/*
+ * Copyright 2009 the original author or authors.
+ *
+ * Licensed under the Apache License, Version 2.0 (the "License");
+ * you may not use this file except in compliance with the License.
+ * You may obtain a copy of the License at
+ *
+ *     http://www.apache.org/licenses/LICENSE-2.0
+ *
+ * Unless required by applicable law or agreed to in writing, software
+ * distributed under the License is distributed on an "AS IS" BASIS,
+ * WITHOUT WARRANTIES OR CONDITIONS OF ANY KIND, either express or implied.
+ * See the License for the specific language governing permissions and
+ * limitations under the License.
+ */
+package org.openehealth.ipf.commons.ihe.xds.core.metadata;
+
+import java.io.Serializable;
+import org.apache.commons.lang.builder.ToStringBuilder;
+import org.apache.commons.lang.builder.ToStringStyle;
+import org.openehealth.ipf.commons.core.ContentMap;
+
+import javax.activation.DataHandler;
+import javax.xml.bind.annotation.*;
+
+/**
+ * Represents the contents of a document and the describing entry.
+ * <p> 
+ * All members of this class are allowed to be <code>null</code>.
+ * @author Jens Riemschneider
+ * @author Stefan Ivanov
+ * @author Dmytro Rud
+ */
+@XmlAccessorType(XmlAccessType.FIELD)
+@XmlType(name = "Document")
+@XmlRootElement(name = "document")
+public class Document extends ContentMap implements Serializable {
+    private static final long serialVersionUID = 5206884085835642756L;
+
+    private DocumentEntry documentEntry;
+
+    public Document() {
+    }
+
+    /**
+     * Constructs a document.
+     * @param documentEntry
+     *          the document entry describing the meta data of the document.
+     * @param dataHandler
+     *          the data handler allowing access to the contents of the document.
+     */
+    public Document(DocumentEntry documentEntry, DataHandler dataHandler) {
+        this.documentEntry = documentEntry;
+        if (dataHandler != null) {
+            setContent(DataHandler.class, dataHandler);
+        }
+    }
+
+    /**
+     * @return the document entry describing the meta data of the document.
+     */
+    public DocumentEntry getDocumentEntry() {
+        return documentEntry;
+    }
+    
+    /**
+     * @param documentEntry
+     *            the document entry describing the meta data of the document.
+     */
+    public void setDocumentEntry(DocumentEntry documentEntry) {
+        this.documentEntry = documentEntry;
+    }
+
+    /**
+     * This method is deprecated.
+     * Use <code>getContent(DataHandler.class)</code> instead.
+     *
+     * @return the data handler allowing access to the contents of the document.
+     */
+    @Deprecated
+    public DataHandler getDataHandler() {
+        return getContent(DataHandler.class);
+    }
+    
+    /**
+     * This method is deprecated.
+     * Use <code>setContent(DataHandler.class, dataHandler)</code> instead.
+     *
+     * @param dataHandler
+     *          the data handler allowing access to the contents of the document.
+     */
+    @Deprecated
+    public void setDataHandler(DataHandler dataHandler) {
+        setContent(DataHandler.class, dataHandler);
+    }
+    
+    @Override
+    public int hashCode() {
+        final int prime = 31;
+        int result = 1;
+        result = prime * result
+            + ((getContent(DataHandler.class) == null) ?
+                0 : getContent(DataHandler.class).hashCode());
+        result = prime * result + ((documentEntry == null) ? 0 : documentEntry.hashCode());
+        return result;
+    }
+
+    @Override
+    public boolean equals(Object obj) {
+        if (this == obj)
+            return true;
+        if (obj == null)
+            return false;
+        if (getClass() != obj.getClass())
+            return false;
+        Document other = (Document) obj;
+        if (documentEntry == null) {
+            if (other.documentEntry != null)
+                return false;
+        } else if (!documentEntry.equals(other.documentEntry))
+            return false;
+        return true;
+    }
+
+    @Override
+    public String toString() {
+        return ToStringBuilder.reflectionToString(this, ToStringStyle.SHORT_PREFIX_STYLE);
+    }
+}