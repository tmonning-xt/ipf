--- conflicted
+++ resolved
@@ -1,84 +1,75 @@
-/*
- * Copyright 2009 the original author or authors.
- *
- * Licensed under the Apache License, Version 2.0 (the "License");
- * you may not use this file except in compliance with the License.
- * You may obtain a copy of the License at
- *
- *     http://www.apache.org/licenses/LICENSE-2.0
- *
- * Unless required by applicable law or agreed to in writing, software
- * distributed under the License is distributed on an "AS IS" BASIS,
- * WITHOUT WARRANTIES OR CONDITIONS OF ANY KIND, either express or implied.
- * See the License for the specific language governing permissions and
- * limitations under the License.
- */
-package org.openehealth.ipf.commons.ihe.xds.core.validate.query;
-
-import static org.apache.commons.lang3.Validate.notNull;
-import static org.openehealth.ipf.commons.ihe.xds.core.validate.ValidationMessage.INVALID_QUERY_PARAMETER_VALUE;
-import static org.openehealth.ipf.commons.ihe.xds.core.validate.ValidationMessage.MISSING_REQUIRED_QUERY_PARAMETER;
-import static org.openehealth.ipf.commons.ihe.xds.core.validate.ValidationMessage.PARAMETER_VALUE_NOT_STRING_LIST;
-import static org.openehealth.ipf.commons.ihe.xds.core.validate.ValidatorAssertions.metaDataAssert;
-
-import java.util.List;
-import java.util.regex.Pattern;
-
-import org.openehealth.ipf.commons.ihe.xds.core.ebxml.EbXMLAdhocQueryRequest;
-import org.openehealth.ipf.commons.ihe.xds.core.metadata.AvailabilityStatus;
-import org.openehealth.ipf.commons.ihe.xds.core.transform.requests.QueryParameter;
-import org.openehealth.ipf.commons.ihe.xds.core.transform.requests.query.QuerySlotHelper;
-import org.openehealth.ipf.commons.ihe.xds.core.validate.XDSMetaDataException;
-
-/**
- * Query parameter validation for parameters that are AvailabilityStatus-based.
- * @author Jens Riemschneider
- */
-public class StatusValidation implements QueryParameterValidation {
-    private static final Pattern PATTERN =
-            Pattern.compile("\\s*\\(\\s*'.*'(\\s*,\\s*'.*')*\\s*\\)\\s*");
-
-    private final QueryParameter param;
-
-    /**
-     * Constructs a validation object.
-     * @param param
-     *          parameter to validate.
-     */
-    public StatusValidation(QueryParameter param) {
-        notNull(param, "param cannot be null");
-        this.param = param;
-    }
-
-    @Override
-    public void validate(EbXMLAdhocQueryRequest request) throws XDSMetaDataException {
-        List<String> slotValues = request.getSlotValues(param.getSlotName());
-        metaDataAssert(!slotValues.isEmpty(), MISSING_REQUIRED_QUERY_PARAMETER, slotValues);
-        for (String slotValue : slotValues) {
-            metaDataAssert(slotValue != null, MISSING_REQUIRED_QUERY_PARAMETER, param);
-            metaDataAssert(PATTERN.matcher(slotValue).matches(),
-                    PARAMETER_VALUE_NOT_STRING_LIST, param);
-        }
-
-        QuerySlotHelper slots = new QuerySlotHelper(request);
-
-<<<<<<< HEAD
-        List<AvailabilityStatus> list = slots.toStatus(param);
-
-        if (list != null && list.isEmpty()) {
-            for (String value : slots.toStringList(param)) {
-                metaDataAssert(AvailabilityStatus.valueOfOpcode(value) != null, INVALID_QUERY_PARAMETER_VALUE, value);
-            }
-        }
-        metaDataAssert(!list.isEmpty(), MISSING_REQUIRED_QUERY_PARAMETER, slotValues);
-=======
-        for (String value : slots.toStringList(param)) {
-            metaDataAssert(AvailabilityStatus.valueOfOpcode(value) != null, INVALID_QUERY_PARAMETER_VALUE, value);
-        }
-
-        List<AvailabilityStatus> list = slots.toStatus(param);
-
-        metaDataAssert((list != null ) && (! list.isEmpty()), MISSING_REQUIRED_QUERY_PARAMETER, param);
->>>>>>> 308fa935
-    }
-}
+/*
+ * Copyright 2009 the original author or authors.
+ *
+ * Licensed under the Apache License, Version 2.0 (the "License");
+ * you may not use this file except in compliance with the License.
+ * You may obtain a copy of the License at
+ *
+ *     http://www.apache.org/licenses/LICENSE-2.0
+ *
+ * Unless required by applicable law or agreed to in writing, software
+ * distributed under the License is distributed on an "AS IS" BASIS,
+ * WITHOUT WARRANTIES OR CONDITIONS OF ANY KIND, either express or implied.
+ * See the License for the specific language governing permissions and
+ * limitations under the License.
+ */
+package org.openehealth.ipf.commons.ihe.xds.core.validate.query;
+
+import static org.apache.commons.lang3.Validate.notNull;
+import static org.openehealth.ipf.commons.ihe.xds.core.validate.ValidationMessage.INVALID_QUERY_PARAMETER_VALUE;
+import static org.openehealth.ipf.commons.ihe.xds.core.validate.ValidationMessage.MISSING_REQUIRED_QUERY_PARAMETER;
+import static org.openehealth.ipf.commons.ihe.xds.core.validate.ValidationMessage.PARAMETER_VALUE_NOT_STRING_LIST;
+import static org.openehealth.ipf.commons.ihe.xds.core.validate.ValidatorAssertions.metaDataAssert;
+
+import java.util.List;
+import java.util.regex.Pattern;
+
+import org.openehealth.ipf.commons.ihe.xds.core.ebxml.EbXMLAdhocQueryRequest;
+import org.openehealth.ipf.commons.ihe.xds.core.metadata.AvailabilityStatus;
+import org.openehealth.ipf.commons.ihe.xds.core.transform.requests.QueryParameter;
+import org.openehealth.ipf.commons.ihe.xds.core.transform.requests.query.QuerySlotHelper;
+import org.openehealth.ipf.commons.ihe.xds.core.validate.XDSMetaDataException;
+
+/**
+ * Query parameter validation for parameters that are AvailabilityStatus-based.
+ * @author Jens Riemschneider
+ */
+public class StatusValidation implements QueryParameterValidation {
+    private static final Pattern PATTERN =
+            Pattern.compile("\\s*\\(\\s*'.*'(\\s*,\\s*'.*')*\\s*\\)\\s*");
+
+    private final QueryParameter param;
+
+    /**
+     * Constructs a validation object.
+     * @param param
+     *          parameter to validate.
+     */
+    public StatusValidation(QueryParameter param) {
+        notNull(param, "param cannot be null");
+        this.param = param;
+    }
+
+    @Override
+    public void validate(EbXMLAdhocQueryRequest request) throws XDSMetaDataException {
+        List<String> slotValues = request.getSlotValues(param.getSlotName());
+        metaDataAssert(!slotValues.isEmpty(), MISSING_REQUIRED_QUERY_PARAMETER, slotValues);
+        for (String slotValue : slotValues) {
+            metaDataAssert(slotValue != null, MISSING_REQUIRED_QUERY_PARAMETER, param);
+            metaDataAssert(PATTERN.matcher(slotValue).matches(),
+                    PARAMETER_VALUE_NOT_STRING_LIST, param);
+        }
+
+        QuerySlotHelper slots = new QuerySlotHelper(request);
+
+        List<AvailabilityStatus> list = slots.toStatus(param);
+
+        if (list.isEmpty()) {
+            for (String value : slots.toStringList(param)) {
+                metaDataAssert(AvailabilityStatus.valueOfOpcode(value) != null, INVALID_QUERY_PARAMETER_VALUE, value);
+            }
+        }
+        metaDataAssert(!list.isEmpty(), MISSING_REQUIRED_QUERY_PARAMETER, slotValues);
+
+    }
+}