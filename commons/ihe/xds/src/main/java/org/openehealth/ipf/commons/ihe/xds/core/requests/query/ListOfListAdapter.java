<<<<<<< HEAD
/*
 * Copyright 2011 the original author or authors.
 *
 * Licensed under the Apache License, Version 2.0 (the "License");
 * you may not use this file except in compliance with the License.
 * You may obtain a copy of the License at
 *
 *     http://www.apache.org/licenses/LICENSE-2.0
 *
 * Unless required by applicable law or agreed to in writing, software
 * distributed under the License is distributed on an "AS IS" BASIS,
 * WITHOUT WARRANTIES OR CONDITIONS OF ANY KIND, either express or implied.
 * See the License for the specific language governing permissions and
 * limitations under the License.
 */
package org.openehealth.ipf.commons.ihe.xds.core.requests.query;

import javax.xml.bind.annotation.XmlAccessType;
import javax.xml.bind.annotation.XmlAccessorType;
import javax.xml.bind.annotation.XmlTransient;
import javax.xml.bind.annotation.XmlType;
import javax.xml.bind.annotation.adapters.XmlAdapter;
import java.util.List;
import java.util.stream.Collectors;

/**
 * A JAXB {@link XmlAdapter} that helps serialize generic lists of lists. This sort of thing is used by the
 * IPF {@link QueryList} class but is not handled naturally by JAXB. It takes a little effort here to get a
 * reasonable serialization.
 *
 * @param <T> The type of object contained in the inner list
 */
@XmlTransient
public class ListOfListAdapter<T> extends XmlAdapter<ListOfListAdapter.ListOfListWrapper<T>, List<List<T>>> {
    @Override
    public List<List<T>> unmarshal(ListOfListWrapper<T> v) {
        return v.getInnerList().stream()
                .map(ListWrapper::getValue)
                .collect(Collectors.toList());
    }

    @Override
    public ListOfListWrapper<T> marshal(List<List<T>> v) {
        var outerList = v.stream()
                .map(ListWrapper::new)
                .collect(Collectors.toList());
        return new ListOfListWrapper<>(outerList);
    }

    @XmlType(name = "ListOfListWrapper", namespace = "http://www.openehealth.org/ipf/xds")
    @XmlAccessorType(XmlAccessType.FIELD)
    public static class ListOfListWrapper<T> {
        private List<ListWrapper<T>> innerList;

        // Required for JAXB
        @SuppressWarnings({"UnusedDeclaration"})
        public ListOfListWrapper() {
        }

        public ListOfListWrapper(List<ListWrapper<T>> list) {
            this.innerList = list;
        }

        public List<ListWrapper<T>> getInnerList() {
            return innerList;
        }
    }

    @XmlType(name = "ListWrapper", namespace = "http://www.openehealth.org/ipf/xds")
    @XmlAccessorType(XmlAccessType.FIELD)
    public static class ListWrapper<T> {
        private List<T> value;

        // Required for JAXB
        @SuppressWarnings({"UnusedDeclaration"})
        public ListWrapper() {
        }

        public ListWrapper(List<T> list) {
            this.value = list;
        }

        public List<T> getValue() {
            return value;
        }
    }
}

=======
/*
 * Copyright 2011 the original author or authors.
 *
 * Licensed under the Apache License, Version 2.0 (the "License");
 * you may not use this file except in compliance with the License.
 * You may obtain a copy of the License at
 *
 *     http://www.apache.org/licenses/LICENSE-2.0
 *
 * Unless required by applicable law or agreed to in writing, software
 * distributed under the License is distributed on an "AS IS" BASIS,
 * WITHOUT WARRANTIES OR CONDITIONS OF ANY KIND, either express or implied.
 * See the License for the specific language governing permissions and
 * limitations under the License.
 */
package org.openehealth.ipf.commons.ihe.xds.core.requests.query;

import javax.xml.bind.annotation.XmlAccessType;
import javax.xml.bind.annotation.XmlAccessorType;
import javax.xml.bind.annotation.XmlTransient;
import javax.xml.bind.annotation.XmlType;
import javax.xml.bind.annotation.adapters.XmlAdapter;
import java.util.List;
import java.util.stream.Collectors;

/**
 * A JAXB {@link XmlAdapter} that helps serialize generic lists of lists. This sort of thing is used by the
 * IPF {@link QueryList} class but is not handled naturally by JAXB. It takes a little effort here to get a
 * reasonable serialization.
 *
 * @param <T> The type of object contained in the inner list
 */
@XmlTransient
public class ListOfListAdapter<T> extends XmlAdapter<ListOfListAdapter.ListOfListWrapper<T>, List<List<T>>> {
    @Override
    public List<List<T>> unmarshal(ListOfListWrapper<T> v) throws Exception {
        return v.getInnerList().stream()
                .map(ListWrapper::getValue)
                .collect(Collectors.toList());
    }

    @Override
    public ListOfListWrapper<T> marshal(List<List<T>> v) throws Exception {
        var outerList = v.stream()
                .map(ListWrapper::new)
                .collect(Collectors.toList());
        return new ListOfListWrapper<>(outerList);
    }

    @XmlType(name = "ListOfListWrapper", namespace = "http://www.openehealth.org/ipf/xds")
    @XmlAccessorType(XmlAccessType.FIELD)
    public static class ListOfListWrapper<T> {
        private List<ListWrapper<T>> innerList;

        // Required for JAXB
        @SuppressWarnings({"UnusedDeclaration"})
        protected ListOfListWrapper() {
        }

        public ListOfListWrapper(List<ListWrapper<T>> list) {
            this.innerList = list;
        }

        public List<ListWrapper<T>> getInnerList() {
            return innerList;
        }
    }

    @XmlType(name = "ListWrapper", namespace = "http://www.openehealth.org/ipf/xds")
    @XmlAccessorType(XmlAccessType.FIELD)
    public static class ListWrapper<T> {
        private List<T> value;

        // Required for JAXB
        @SuppressWarnings({"UnusedDeclaration"})
        protected ListWrapper() {
        }

        public ListWrapper(List<T> list) {
            this.value = list;
        }

        public List<T> getValue() {
            return value;
        }
    }
}
>>>>>>> 8cba1c78
<|MERGE_RESOLUTION|>--- conflicted
+++ resolved
@@ -1,4 +1,3 @@
-<<<<<<< HEAD
 /*
  * Copyright 2011 the original author or authors.
  *
@@ -86,93 +85,3 @@
         }
     }
 }
-
-=======
-/*
- * Copyright 2011 the original author or authors.
- *
- * Licensed under the Apache License, Version 2.0 (the "License");
- * you may not use this file except in compliance with the License.
- * You may obtain a copy of the License at
- *
- *     http://www.apache.org/licenses/LICENSE-2.0
- *
- * Unless required by applicable law or agreed to in writing, software
- * distributed under the License is distributed on an "AS IS" BASIS,
- * WITHOUT WARRANTIES OR CONDITIONS OF ANY KIND, either express or implied.
- * See the License for the specific language governing permissions and
- * limitations under the License.
- */
-package org.openehealth.ipf.commons.ihe.xds.core.requests.query;
-
-import javax.xml.bind.annotation.XmlAccessType;
-import javax.xml.bind.annotation.XmlAccessorType;
-import javax.xml.bind.annotation.XmlTransient;
-import javax.xml.bind.annotation.XmlType;
-import javax.xml.bind.annotation.adapters.XmlAdapter;
-import java.util.List;
-import java.util.stream.Collectors;
-
-/**
- * A JAXB {@link XmlAdapter} that helps serialize generic lists of lists. This sort of thing is used by the
- * IPF {@link QueryList} class but is not handled naturally by JAXB. It takes a little effort here to get a
- * reasonable serialization.
- *
- * @param <T> The type of object contained in the inner list
- */
-@XmlTransient
-public class ListOfListAdapter<T> extends XmlAdapter<ListOfListAdapter.ListOfListWrapper<T>, List<List<T>>> {
-    @Override
-    public List<List<T>> unmarshal(ListOfListWrapper<T> v) throws Exception {
-        return v.getInnerList().stream()
-                .map(ListWrapper::getValue)
-                .collect(Collectors.toList());
-    }
-
-    @Override
-    public ListOfListWrapper<T> marshal(List<List<T>> v) throws Exception {
-        var outerList = v.stream()
-                .map(ListWrapper::new)
-                .collect(Collectors.toList());
-        return new ListOfListWrapper<>(outerList);
-    }
-
-    @XmlType(name = "ListOfListWrapper", namespace = "http://www.openehealth.org/ipf/xds")
-    @XmlAccessorType(XmlAccessType.FIELD)
-    public static class ListOfListWrapper<T> {
-        private List<ListWrapper<T>> innerList;
-
-        // Required for JAXB
-        @SuppressWarnings({"UnusedDeclaration"})
-        protected ListOfListWrapper() {
-        }
-
-        public ListOfListWrapper(List<ListWrapper<T>> list) {
-            this.innerList = list;
-        }
-
-        public List<ListWrapper<T>> getInnerList() {
-            return innerList;
-        }
-    }
-
-    @XmlType(name = "ListWrapper", namespace = "http://www.openehealth.org/ipf/xds")
-    @XmlAccessorType(XmlAccessType.FIELD)
-    public static class ListWrapper<T> {
-        private List<T> value;
-
-        // Required for JAXB
-        @SuppressWarnings({"UnusedDeclaration"})
-        protected ListWrapper() {
-        }
-
-        public ListWrapper(List<T> list) {
-            this.value = list;
-        }
-
-        public List<T> getValue() {
-            return value;
-        }
-    }
-}
->>>>>>> 8cba1c78
