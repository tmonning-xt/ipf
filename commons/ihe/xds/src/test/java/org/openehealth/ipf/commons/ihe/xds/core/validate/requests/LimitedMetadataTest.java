--- conflicted
+++ resolved
@@ -81,13 +81,8 @@
     }
 
     @Test
-<<<<<<< HEAD
     public void testXdmRequestValidation() {
-        RegisterDocumentSet xdmRequest = createXdmRequest();
-=======
-    public void testXdmRequestValidation() throws Exception {
         var xdmRequest = createXdmRequest();
->>>>>>> 56a42b9e
 
         var transformer = new RegisterDocumentSetTransformer(new EbXMLFactory30());
         var ebXmlRequest = transformer.toEbXML(xdmRequest);
