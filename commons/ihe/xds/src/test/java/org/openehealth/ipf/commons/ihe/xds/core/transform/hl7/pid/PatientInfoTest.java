/*
 * Copyright 2017 the original author or authors.
 *
 * Licensed under the Apache License, Version 2.0 (the "License");
 * you may not use this file except in compliance with the License.
 * You may obtain a copy of the License at
 *
 *         http://www.apache.org/licenses/LICENSE-2.0
 *
 * Unless required by applicable law or agreed to in writing, software
 * distributed under the License is distributed on an "AS IS" BASIS,
 * WITHOUT WARRANTIES OR CONDITIONS OF ANY KIND, either express or implied.
 * See the License for the specific language governing permissions and
 * limitations under the License.
 */
package org.openehealth.ipf.commons.ihe.xds.core.transform.hl7.pid;

import org.junit.Test;
import org.openehealth.ipf.commons.ihe.xds.XDS;
import org.openehealth.ipf.commons.ihe.xds.core.SampleData;
import org.openehealth.ipf.commons.ihe.xds.core.ebxml.ebxml30.EbXMLFactory30;
import org.openehealth.ipf.commons.ihe.xds.core.metadata.*;
import org.openehealth.ipf.commons.ihe.xds.core.requests.RegisterDocumentSet;
import org.openehealth.ipf.commons.ihe.xds.core.transform.hl7.PatientInfoTransformer;
import org.openehealth.ipf.commons.ihe.xds.core.transform.requests.RegisterDocumentSetTransformer;
import org.openehealth.ipf.commons.ihe.xds.core.validate.ValidationMessage;
import org.openehealth.ipf.commons.ihe.xds.core.validate.XDSMetaDataException;
import org.openehealth.ipf.commons.ihe.xds.core.validate.requests.SubmitObjectsRequestValidator;

import java.time.ZoneId;
import java.time.ZonedDateTime;
import java.util.List;
import java.util.stream.Collectors;

import static org.junit.Assert.*;

/**
 * @author Dmytro Rud
 */
public class PatientInfoTest {

    private static final SubmitObjectsRequestValidator SUBMIT_OBJECTS_REQUEST_VALIDATOR = new SubmitObjectsRequestValidator();
    private static final RegisterDocumentSetTransformer REGISTER_DOCUMENT_SET_TRANSFORMER = new RegisterDocumentSetTransformer(new EbXMLFactory30());
    private static final PatientInfoTransformer PATIENT_INFO_TRANSFORMER = new PatientInfoTransformer();

    private static void assertValidationFailure(RegisterDocumentSet request, ValidationMessage expectedValidationMessage) {
        var failed = false;
        try {
            SUBMIT_OBJECTS_REQUEST_VALIDATOR.validate(REGISTER_DOCUMENT_SET_TRANSFORMER.toEbXML(request), XDS.Interactions.ITI_42);
        } catch (XDSMetaDataException e) {
            assertEquals(expectedValidationMessage, e.getValidationMessage());
            failed = true;
        }
        assertTrue(failed);
    }

    private static List<String> getRenderedStrings(List<String> strings, String fieldName, int expectedCount) {
        var result = strings.stream()
                .filter(s -> s.startsWith(fieldName + '|'))
                .collect(Collectors.toList());
        assertEquals("Expected " + expectedCount + " lines for " + fieldName, expectedCount, result.size());
        return result;
    }

    private static List<String> getRenderedStrings(PatientInfo patientInfo, String fieldName, int expectedCount) {
        return getRenderedStrings(PATIENT_INFO_TRANSFORMER.toHL7(patientInfo), fieldName, expectedCount);
    }

    @Test
    public void testNonPidFields() {
        var request = SampleData.createRegisterDocumentSet();
        var patientInfo = request.getDocumentEntries().get(0).getSourcePatientInfo();
        patientInfo.getHl7FieldIterator("OBX-5").add("abc");
        assertValidationFailure(request, ValidationMessage.INVALID_PID);
    }

    @Test
    public void testRawNamesHandling() {
        var request = SampleData.createRegisterDocumentSet();
        var patientInfo = request.getDocumentEntries().get(0).getSourcePatientInfo();
        var rawIterator = patientInfo.getHl7FieldIterator("PID-5");
        assertTrue(rawIterator.hasNext());

        // clear the list
        while (rawIterator.hasNext()) {
            rawIterator.next();
            rawIterator.remove();
        }
        assertFalse(rawIterator.hasNext());

        // fill the list with some values
        rawIterator.add("Krause^Peter^^^^Dr.^^^^^^");
        rawIterator.add(null);
        rawIterator.add("Schmitt^Jens^Klaus Heinz^^Ritter^^^^^^");
        rawIterator.add("");
        rawIterator.add("^^^^^");

        // check using other iterator type
        var xdsIterator = patientInfo.getNames();
        assertEquals(new XcnName("Krause", "Peter", null, null, null, "Dr."), xdsIterator.next());
        assertNull(xdsIterator.next());
        assertEquals(new XpnName("Schmitt", "Jens", "Klaus Heinz", null, "Ritter", null), xdsIterator.next());
        assertNull(xdsIterator.next());
        assertNull(xdsIterator.next());
        assertFalse(xdsIterator.hasNext());

        // check rendering
        var renderedStrings = getRenderedStrings(patientInfo, "PID-5", 1);
        assertEquals("PID-5|Krause^Peter^^^^Dr.^^^^^^~~Schmitt^Jens^Klaus Heinz^^Ritter^^^^^^~~^^^^^", renderedStrings.get(0));
    }

    @Test
    public void testXdsNamesHandling() {
        var request = SampleData.createRegisterDocumentSet();
        var patientInfo = request.getDocumentEntries().get(0).getSourcePatientInfo();
        var xdsIterator = patientInfo.getNames();
        assertTrue(xdsIterator.hasNext());

        // clear the list
        while (xdsIterator.hasNext()) {
            xdsIterator.next();
            xdsIterator.remove();
        }
        assertFalse(xdsIterator.hasNext());

        // fill the list with some values
        xdsIterator.add(new XcnName("Krause", "Peter", null, null, null, "Dr."));
        xdsIterator.add(null);
        xdsIterator.add(new XpnName("Schmitt", "Jens", "Klaus Heinz", null, "Ritter", null));
        xdsIterator.add(null);

        // check using other iterator type
        var rawIterator = patientInfo.getHl7FieldIterator("PID-5");
        assertEquals("Krause^Peter^^^^Dr.", rawIterator.next());
        assertEquals("", rawIterator.next());
        assertEquals("Schmitt^Jens^Klaus Heinz^^Ritter", rawIterator.next());
        assertEquals("", rawIterator.next());
        assertFalse(rawIterator.hasNext());
    }

    @Test
    public void testRawBirthDateHandling() {
        var request = SampleData.createRegisterDocumentSet();
        var patientInfo = request.getDocumentEntries().get(0).getSourcePatientInfo();
        var rawIterator = patientInfo.getHl7FieldIterator("PID-7");
        assertTrue(rawIterator.hasNext());

        // clear the list
        while (rawIterator.hasNext()) {
            rawIterator.next();
            rawIterator.remove();
        }
        assertFalse(rawIterator.hasNext());

        // fill the list with some values
        rawIterator.add("");
        rawIterator.add(null);
        rawIterator.add("20010203040506");

        // check
<<<<<<< HEAD
        assertNull(patientInfo.getDateOfBirth());
        List<String> renderedStrings = getRenderedStrings(patientInfo, "PID-7", 1);
=======
        assertEquals(null, patientInfo.getDateOfBirth());
        var renderedStrings = getRenderedStrings(patientInfo, "PID-7", 1);
>>>>>>> 56a42b9e
        assertEquals("PID-7|~~20010203040506", renderedStrings.get(0));

        // delete the first value and check again
        rawIterator = patientInfo.getHl7FieldIterator("PID-7");
        rawIterator.next();
        rawIterator.remove();
        assertNull(patientInfo.getDateOfBirth());
        renderedStrings = getRenderedStrings(patientInfo, "PID-7", 1);
        assertEquals("PID-7|~20010203040506", renderedStrings.get(0));

        // delete the first value and check again
        rawIterator = patientInfo.getHl7FieldIterator("PID-7");
        rawIterator.next();
        rawIterator.remove();
        assertEquals(new Timestamp(ZonedDateTime.of(2001, 2, 3, 4, 5, 6,0, ZoneId.of("UTC")), Timestamp.Precision.SECOND), patientInfo.getDateOfBirth());
        renderedStrings = getRenderedStrings(patientInfo, "PID-7", 1);
        assertEquals("PID-7|20010203040506", renderedStrings.get(0));
    }

    @Test
    public void testXdsBirthDateHandling() {
        var request = SampleData.createRegisterDocumentSet();
        var patientInfo = request.getDocumentEntries().get(0).getSourcePatientInfo();
        var rawIterator = patientInfo.getHl7FieldIterator("PID-7");
        assertTrue(rawIterator.hasNext());

        // clear the list
        while (rawIterator.hasNext()) {
            rawIterator.next();
            rawIterator.remove();
        }
        assertFalse(rawIterator.hasNext());

        // fill the list with some values
        rawIterator.add("");
        rawIterator.add(null);
        rawIterator.add("20010203040506");

        // overwrite the value using metadata mechanisms 1
        patientInfo.setDateOfBirth("20010203");
        rawIterator = patientInfo.getHl7FieldIterator("PID-7");
        assertEquals("20010203", rawIterator.next());
        assertFalse(rawIterator.hasNext());
        var renderedStrings = getRenderedStrings(patientInfo, "PID-7", 1);
        assertEquals("PID-7|20010203", renderedStrings.get(0));
        assertEquals(new Timestamp(ZonedDateTime.of(2001, 2, 3, 4, 5, 6,0, ZoneId.of("UTC")), Timestamp.Precision.DAY), patientInfo.getDateOfBirth());

        // overwrite the value using metadata mechanisms 2
        patientInfo.setDateOfBirth("");
        rawIterator = patientInfo.getHl7FieldIterator("PID-7");
        assertFalse(rawIterator.hasNext());
        assertNull(patientInfo.getDateOfBirth());

        // overwrite the value using metadata mechanisms 3
        patientInfo.setDateOfBirth((String) null);
        rawIterator = patientInfo.getHl7FieldIterator("PID-7");
        assertFalse(rawIterator.hasNext());
        assertNull(patientInfo.getDateOfBirth());

        // overwrite the value using metadata mechanisms 4
        patientInfo.setDateOfBirth((Timestamp) null);
        rawIterator = patientInfo.getHl7FieldIterator("PID-7");
        assertFalse(rawIterator.hasNext());
        assertNull(patientInfo.getDateOfBirth());
    }

    @Test
    public void testRawGenderHandling() {
        var request = SampleData.createRegisterDocumentSet();
        var patientInfo = request.getDocumentEntries().get(0).getSourcePatientInfo();
        var rawIterator = patientInfo.getHl7FieldIterator("PID-8");
        assertTrue(rawIterator.hasNext());

        // clear the list
        while (rawIterator.hasNext()) {
            rawIterator.next();
            rawIterator.remove();
        }
        assertFalse(rawIterator.hasNext());

        // fill the list with some values
        rawIterator.add("");
        rawIterator.add(null);
        rawIterator.add("M");

        // check
<<<<<<< HEAD
        assertNull(patientInfo.getGender());
        List<String> renderedStrings = getRenderedStrings(patientInfo, "PID-8", 1);
=======
        assertEquals(null, patientInfo.getGender());
        var renderedStrings = getRenderedStrings(patientInfo, "PID-8", 1);
>>>>>>> 56a42b9e
        assertEquals("PID-8|~~M", renderedStrings.get(0));

        // delete the first value and check again
        rawIterator = patientInfo.getHl7FieldIterator("PID-8");
        rawIterator.next();
        rawIterator.remove();
        assertNull(patientInfo.getGender());
        renderedStrings = getRenderedStrings(patientInfo, "PID-8", 1);
        assertEquals("PID-8|~M", renderedStrings.get(0));

        // delete the first value and check again
        rawIterator = patientInfo.getHl7FieldIterator("PID-8");
        rawIterator.next();
        rawIterator.remove();
        assertEquals("M", patientInfo.getGender());
        renderedStrings = getRenderedStrings(patientInfo, "PID-8", 1);
        assertEquals("PID-8|M", renderedStrings.get(0));
    }

    @Test
    public void testXdsGenderHandling() {
        var request = SampleData.createRegisterDocumentSet();
        var patientInfo = request.getDocumentEntries().get(0).getSourcePatientInfo();
        var rawIterator = patientInfo.getHl7FieldIterator("PID-8");
        assertTrue(rawIterator.hasNext());

        // clear the list
        while (rawIterator.hasNext()) {
            rawIterator.next();
            rawIterator.remove();
        }
        assertFalse(rawIterator.hasNext());

        // fill the list with some values
        rawIterator.add("");
        rawIterator.add(null);
        rawIterator.add("M");

        // overwrite the value using metadata mechanisms 1
        patientInfo.setGender("F");
        rawIterator = patientInfo.getHl7FieldIterator("PID-8");
        assertEquals("F", rawIterator.next());
        assertFalse(rawIterator.hasNext());
        var renderedStrings = getRenderedStrings(patientInfo, "PID-8", 1);
        assertEquals("PID-8|F", renderedStrings.get(0));
        assertEquals("F", patientInfo.getGender());

        // overwrite the value using metadata mechanisms 2
        patientInfo.setGender("");
        rawIterator = patientInfo.getHl7FieldIterator("PID-8");
        assertFalse(rawIterator.hasNext());
        assertNull(patientInfo.getGender());

        // overwrite the value using metadata mechanisms 3
        patientInfo.setGender(null);
        rawIterator = patientInfo.getHl7FieldIterator("PID-8");
        assertFalse(rawIterator.hasNext());
        assertNull(patientInfo.getGender());
    }

    @Test
    public void testInPlaceModification() {
        var request = SampleData.createRegisterDocumentSet();
        var patientInfo = request.getDocumentEntries().get(0).getSourcePatientInfo();
        var xdsIterator = patientInfo.getNames();
        assertTrue(xdsIterator.hasNext());

        // clear the list
        while (xdsIterator.hasNext()) {
            xdsIterator.next();
            xdsIterator.remove();
        }
        assertFalse(xdsIterator.hasNext());

        // fill the list with some values
        xdsIterator.add(new XcnName("Krause", "Peter", null, null, null, "Dr."));
        xdsIterator.add(null);
        xdsIterator.add(new XpnName("Schmitt", "Jens", "Klaus Heinz", null, "Ritter", null));
        xdsIterator.add(null);

        // check using other iterator type
        var rawIterator = patientInfo.getHl7FieldIterator("PID-5");
        assertEquals("Krause^Peter^^^^Dr.", rawIterator.next());
        assertEquals("", rawIterator.next());
        assertEquals("Schmitt^Jens^Klaus Heinz^^Ritter", rawIterator.next());
        assertEquals("", rawIterator.next());
        assertFalse(rawIterator.hasNext());

        // modify values in place -- shall be NOT propagated to HL7 strings
        xdsIterator = patientInfo.getNames();
        var name = xdsIterator.next();
        assertEquals(new XcnName("Krause", "Peter", null, null, null, "Dr."), name);
        name.setFamilyName("Mueller");
        assertEquals(new XcnName("Mueller", "Peter", null, null, null, "Dr."), name);
        rawIterator = patientInfo.getHl7FieldIterator("PID-5");
        assertEquals("Krause^Peter^^^^Dr.", rawIterator.next());

        // modify values by calling xdsIterator.set() -- SHALL be propagated to HL7 strings
        xdsIterator = patientInfo.getNames();
        name = xdsIterator.next();
        assertEquals(new XcnName("Mueller", "Peter", null, null, null, "Dr."), name);
        name.setFamilyName("Krusenstern");
        assertEquals(new XcnName("Krusenstern", "Peter", null, null, null, "Dr."), name);
        // --------------------
        xdsIterator.set(name);
        // --------------------
        rawIterator = patientInfo.getHl7FieldIterator("PID-5");
        assertEquals("Krusenstern^Peter^^^^Dr.", rawIterator.next());
    }

    @Test
    public void testToString() {
        var request = SampleData.createRegisterDocumentSet();
        var patientInfo = request.getDocumentEntries().get(0).getSourcePatientInfo();

        // standard fields
        patientInfo.getIds().add(new Identifiable("123", new AssigningAuthority("1.2.3")));
        patientInfo.getIds().add(new Identifiable("124", new AssigningAuthority("1.2.3")));
        patientInfo.getNames().add(new XcnName("Krause", "Peter", null, null, null, "Dr."));
        patientInfo.getNames().add(new XpnName("Schmitt", "Jens", "Klaus Heinz", null, "Ritter", null));
        patientInfo.setDateOfBirth("19761230");
        patientInfo.setGender("M");

        // custom fields
        var citizenships = patientInfo.getHl7FieldIterator("PID-26");
        citizenships.add("Greenland");
        citizenships.add("New Guinea");

        var religions = patientInfo.getHl7FieldIterator("PID-17");
        religions.add("Buddhism");

        var maritalStatuses = patientInfo.getHl7FieldIterator("PID-16");
        maritalStatuses.add(null);
        maritalStatuses.add("");
        maritalStatuses.add(null);
        maritalStatuses.add("");

        var ethnicGroups = patientInfo.getHl7FieldIterator("PID-22");
        // do not add any ethnic group, the call was just to create an empty entry

        var motherIdentifiers = patientInfo.getHl7FieldIterator("PID-21");
        motherIdentifiers.add("motherId^^^&1.2.3.4.5&ISO");

        // check toString() -- the fields must be in proper order, and without PID-22
        var s = patientInfo.toString();
        assertTrue(s.contains("PID-16=[null, , null, ], PID-17=[Buddhism], PID-21=[motherId^^^&1.2.3.4.5&ISO], PID-26=[Greenland, New Guinea]"));

        // check HL7 rendering -- the fields must be in proper order, and without PID-22
        var rendered = PATIENT_INFO_TRANSFORMER.toHL7(patientInfo);
        assertEquals("PID-3|124^^^&1.2.3&ISO~123^^^&1.2.3&ISO", rendered.get(0));
        assertEquals("PID-5|Schmitt^Jens^Klaus Heinz^^Ritter~Krause^Peter^^^^Dr.~Susi", rendered.get(1));
        assertEquals("PID-7|19761230", rendered.get(2));
        assertEquals("PID-8|M", rendered.get(3));
        assertEquals("PID-11|hier", rendered.get(4));
        assertEquals("PID-16|~~~", rendered.get(5));
        assertEquals("PID-17|Buddhism", rendered.get(6));
        assertEquals("PID-21|motherId^^^&1.2.3.4.5&ISO", rendered.get(7));
        assertEquals("PID-26|Greenland~New Guinea", rendered.get(8));
    }

}<|MERGE_RESOLUTION|>--- conflicted
+++ resolved
@@ -158,13 +158,8 @@
         rawIterator.add("20010203040506");
 
         // check
-<<<<<<< HEAD
         assertNull(patientInfo.getDateOfBirth());
-        List<String> renderedStrings = getRenderedStrings(patientInfo, "PID-7", 1);
-=======
-        assertEquals(null, patientInfo.getDateOfBirth());
         var renderedStrings = getRenderedStrings(patientInfo, "PID-7", 1);
->>>>>>> 56a42b9e
         assertEquals("PID-7|~~20010203040506", renderedStrings.get(0));
 
         // delete the first value and check again
@@ -251,13 +246,8 @@
         rawIterator.add("M");
 
         // check
-<<<<<<< HEAD
         assertNull(patientInfo.getGender());
-        List<String> renderedStrings = getRenderedStrings(patientInfo, "PID-8", 1);
-=======
-        assertEquals(null, patientInfo.getGender());
         var renderedStrings = getRenderedStrings(patientInfo, "PID-8", 1);
->>>>>>> 56a42b9e
         assertEquals("PID-8|~~M", renderedStrings.get(0));
 
         // delete the first value and check again
