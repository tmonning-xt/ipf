<!--
    Copyright 2008 the original author or authors.

    Licensed under the Apache License, Version 2.0 (the "License");
    you may not use this file except in compliance with the License.
    You may obtain a copy of the License at

        http://www.apache.org/licenses/LICENSE-2.0

    Unless required by applicable law or agreed to in writing, software
    distributed under the License is distributed on an "AS IS" BASIS,
    WITHOUT WARRANTIES OR CONDITIONS OF ANY KIND, either express or implied.
    See the License for the specific language governing permissions and
    limitations under the License.
-->

<beans xmlns="http://www.springframework.org/schema/beans"
       xmlns:xsi="http://www.w3.org/2001/XMLSchema-instance"
       xmlns:ctx="http://www.springframework.org/schema/context"
       xmlns:lang="http://www.springframework.org/schema/lang"
       xmlns:camel="http://camel.apache.org/schema/spring"
       xsi:schemaLocation="
http://www.springframework.org/schema/beans 
http://www.springframework.org/schema/beans/spring-beans-2.5.xsd
http://www.springframework.org/schema/lang 
http://www.springframework.org/schema/lang/spring-lang-2.5.xsd
http://www.springframework.org/schema/context
http://www.springframework.org/schema/context/spring-context-2.5.xsd
http://camel.apache.org/schema/spring 
http://camel.apache.org/schema/spring/camel-spring.xsd 
">

    <ctx:property-placeholder location="classpath:${cluster.node.dir}/context.properties" />

    <!-- ================================================================== -->
    <!--  Annotation-based Configuration                                    -->
    <!-- ================================================================== -->

    <ctx:annotation-config/>

    <!-- ================================================================== -->
    <!--  Tutorial Setup                                                    -->
    <!-- ================================================================== -->

    <bean id="routeBuilder" class="org.openehealth.ipf.tutorials.ref.route.TutorialRouteBuilder">
        <property name="httpPort" value="${tutorial.inbound.http.port}" />
    </bean>

<<<<<<< HEAD
    <bean id="coreModelExtension"
        class="org.openehealth.ipf.platform.camel.core.extend.CoreModelExtension">
    </bean>

    <bean id="flowModelExtension"
        class="org.openehealth.ipf.platform.camel.flow.extend.FlowModelExtension">
    </bean>

    <bean id="tutorialModelExtension"
        class="org.openehealth.ipf.tutorials.ref.extend.TutorialModelExtensionModule">
    </bean>

    <bean id="routeModelExtender" 
        class="org.openehealth.ipf.platform.camel.core.extend.DefaultModelExtender">
        <property name="routeModelExtensions">
            <list>
                <ref bean="coreModelExtension" />
                <ref bean="flowModelExtension" />
                <ref bean="tutorialModelExtension" />
            </list>
        </property>
    </bean>

=======
>>>>>>> 3abd373c
    <bean id="animalOrderTransformer" 
        class="org.openehealth.ipf.tutorials.ref.transform.AnimalOrderTransformer">
        <property name="templateResource" value="classpath:order/order.template" />
    </bean>

    <bean id="bookOrderTransformer" 
        class="org.openehealth.ipf.tutorials.ref.transform.BookOrderTransformer">
    </bean>
     
</beans>
<|MERGE_RESOLUTION|>--- conflicted
+++ resolved
@@ -1,84 +1,82 @@
-<!--
-    Copyright 2008 the original author or authors.
-
-    Licensed under the Apache License, Version 2.0 (the "License");
-    you may not use this file except in compliance with the License.
-    You may obtain a copy of the License at
-
-        http://www.apache.org/licenses/LICENSE-2.0
-
-    Unless required by applicable law or agreed to in writing, software
-    distributed under the License is distributed on an "AS IS" BASIS,
-    WITHOUT WARRANTIES OR CONDITIONS OF ANY KIND, either express or implied.
-    See the License for the specific language governing permissions and
-    limitations under the License.
--->
-
-<beans xmlns="http://www.springframework.org/schema/beans"
-       xmlns:xsi="http://www.w3.org/2001/XMLSchema-instance"
-       xmlns:ctx="http://www.springframework.org/schema/context"
-       xmlns:lang="http://www.springframework.org/schema/lang"
-       xmlns:camel="http://camel.apache.org/schema/spring"
-       xsi:schemaLocation="
-http://www.springframework.org/schema/beans 
-http://www.springframework.org/schema/beans/spring-beans-2.5.xsd
-http://www.springframework.org/schema/lang 
-http://www.springframework.org/schema/lang/spring-lang-2.5.xsd
-http://www.springframework.org/schema/context
-http://www.springframework.org/schema/context/spring-context-2.5.xsd
-http://camel.apache.org/schema/spring 
-http://camel.apache.org/schema/spring/camel-spring.xsd 
-">
-
-    <ctx:property-placeholder location="classpath:${cluster.node.dir}/context.properties" />
-
-    <!-- ================================================================== -->
-    <!--  Annotation-based Configuration                                    -->
-    <!-- ================================================================== -->
-
-    <ctx:annotation-config/>
-
-    <!-- ================================================================== -->
-    <!--  Tutorial Setup                                                    -->
-    <!-- ================================================================== -->
-
-    <bean id="routeBuilder" class="org.openehealth.ipf.tutorials.ref.route.TutorialRouteBuilder">
-        <property name="httpPort" value="${tutorial.inbound.http.port}" />
-    </bean>
-
-<<<<<<< HEAD
-    <bean id="coreModelExtension"
-        class="org.openehealth.ipf.platform.camel.core.extend.CoreModelExtension">
-    </bean>
-
-    <bean id="flowModelExtension"
-        class="org.openehealth.ipf.platform.camel.flow.extend.FlowModelExtension">
-    </bean>
-
-    <bean id="tutorialModelExtension"
-        class="org.openehealth.ipf.tutorials.ref.extend.TutorialModelExtensionModule">
-    </bean>
-
-    <bean id="routeModelExtender" 
-        class="org.openehealth.ipf.platform.camel.core.extend.DefaultModelExtender">
-        <property name="routeModelExtensions">
-            <list>
-                <ref bean="coreModelExtension" />
-                <ref bean="flowModelExtension" />
-                <ref bean="tutorialModelExtension" />
-            </list>
-        </property>
-    </bean>
-
-=======
->>>>>>> 3abd373c
-    <bean id="animalOrderTransformer" 
-        class="org.openehealth.ipf.tutorials.ref.transform.AnimalOrderTransformer">
-        <property name="templateResource" value="classpath:order/order.template" />
-    </bean>
-
-    <bean id="bookOrderTransformer" 
-        class="org.openehealth.ipf.tutorials.ref.transform.BookOrderTransformer">
-    </bean>
-     
-</beans>
+<!--
+    Copyright 2008 the original author or authors.
+
+    Licensed under the Apache License, Version 2.0 (the "License");
+    you may not use this file except in compliance with the License.
+    You may obtain a copy of the License at
+
+        http://www.apache.org/licenses/LICENSE-2.0
+
+    Unless required by applicable law or agreed to in writing, software
+    distributed under the License is distributed on an "AS IS" BASIS,
+    WITHOUT WARRANTIES OR CONDITIONS OF ANY KIND, either express or implied.
+    See the License for the specific language governing permissions and
+    limitations under the License.
+-->
+
+<beans xmlns="http://www.springframework.org/schema/beans"
+       xmlns:xsi="http://www.w3.org/2001/XMLSchema-instance"
+       xmlns:ctx="http://www.springframework.org/schema/context"
+       xmlns:lang="http://www.springframework.org/schema/lang"
+       xmlns:camel="http://camel.apache.org/schema/spring"
+       xsi:schemaLocation="
+http://www.springframework.org/schema/beans 
+http://www.springframework.org/schema/beans/spring-beans-2.5.xsd
+http://www.springframework.org/schema/lang 
+http://www.springframework.org/schema/lang/spring-lang-2.5.xsd
+http://www.springframework.org/schema/context
+http://www.springframework.org/schema/context/spring-context-2.5.xsd
+http://camel.apache.org/schema/spring 
+http://camel.apache.org/schema/spring/camel-spring.xsd 
+">
+
+    <ctx:property-placeholder location="classpath:${cluster.node.dir}/context.properties" />
+
+    <!-- ================================================================== -->
+    <!--  Annotation-based Configuration                                    -->
+    <!-- ================================================================== -->
+
+    <ctx:annotation-config/>
+
+    <!-- ================================================================== -->
+    <!--  Tutorial Setup                                                    -->
+    <!-- ================================================================== -->
+
+    <bean id="routeBuilder" depends-on="routeModelExtender"
+        class="org.openehealth.ipf.tutorials.ref.route.TutorialRouteBuilder">
+        <property name="httpPort" value="${tutorial.inbound.http.port}" />
+    </bean>
+
+    <bean id="coreModelExtension"
+        class="org.openehealth.ipf.platform.camel.core.extend.CoreModelExtension">
+    </bean>
+
+    <bean id="flowModelExtension"
+        class="org.openehealth.ipf.platform.camel.flow.extend.FlowModelExtension">
+    </bean>
+
+    <bean id="tutorialModelExtension"
+        class="org.openehealth.ipf.tutorials.ref.extend.TutorialModelExtension">
+    </bean>
+
+    <bean id="routeModelExtender" 
+        class="org.openehealth.ipf.platform.camel.core.extend.DefaultModelExtender">
+        <property name="routeModelExtensions">
+            <list>
+                <ref bean="coreModelExtension" />
+                <ref bean="flowModelExtension" />
+                <ref bean="tutorialModelExtension" />
+            </list>
+        </property>
+    </bean>
+
+    <bean id="animalOrderTransformer" 
+        class="org.openehealth.ipf.tutorials.ref.transform.AnimalOrderTransformer">
+        <property name="templateResource" value="classpath:order/order.template" />
+    </bean>
+
+    <bean id="bookOrderTransformer" 
+        class="org.openehealth.ipf.tutorials.ref.transform.BookOrderTransformer">
+    </bean>
+     
+</beans>