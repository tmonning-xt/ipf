<?xml version="1.0" encoding="UTF-8"?>
<project xmlns="http://maven.apache.org/POM/4.0.0" xmlns:xsi="http://www.w3.org/2001/XMLSchema-instance" xsi:schemaLocation="http://maven.apache.org/POM/4.0.0 http://maven.apache.org/xsd/maven-4.0.0.xsd">
    <parent>
        <artifactId>ipf-tutorials</artifactId>
        <groupId>org.openehealth.ipf.tutorials</groupId>
        <version>3.6-SNAPSHOT</version>
    </parent>
    <modelVersion>4.0.0</modelVersion>

    <artifactId>ipf-tutorials-iheclient</artifactId>
    <name>ipf-tutorials-iheclient</name>
    <description>This project demonstrates how a client-side application can make use of IHE Producer Endpoints</description>
    <url>${site.url}/${project.artifactId}</url>

    <dependencies>
        <dependency>
            <groupId>org.openehealth.ipf.platform-camel</groupId>
            <artifactId>ipf-platform-camel-ihe-xds</artifactId>
        </dependency>
        <dependency>
            <groupId>org.openehealth.ipf.platform-camel</groupId>
            <artifactId>ipf-platform-camel-ihe-hl7v2</artifactId>
        </dependency>
        <dependency>
            <groupId>org.openehealth.ipf.platform-camel</groupId>
            <artifactId>ipf-platform-camel-ihe-hl7v3</artifactId>
        </dependency>
        <dependency>
            <groupId>org.openehealth.ipf.platform-camel</groupId>
            <artifactId>ipf-platform-camel-ihe-atna</artifactId>
        </dependency>
        <dependency>
            <groupId>org.apache.camel</groupId>
            <artifactId>camel-spring</artifactId>
        </dependency>
        <dependency>
            <groupId>org.apache.logging.log4j</groupId>
            <artifactId>log4j-api</artifactId>
            <scope>runtime</scope>
        </dependency>
        <dependency>
            <groupId>org.apache.logging.log4j</groupId>
            <artifactId>log4j-core</artifactId>
            <scope>runtime</scope>
        </dependency>
        <dependency>
            <groupId>org.apache.logging.log4j</groupId>
            <artifactId>log4j-slf4j-impl</artifactId>
            <scope>runtime</scope>
        </dependency>
        <dependency>
            <groupId>org.apache.cxf</groupId>
            <artifactId>cxf-rt-frontend-jaxws</artifactId>
            <scope>runtime</scope>
        </dependency>
        <dependency>
            <groupId>net.sf.ehcache</groupId>
            <artifactId>ehcache</artifactId>
        </dependency>

        <!-- Dependencies for test -->
        <dependency>
            <groupId>org.openehealth.ipf.commons</groupId>
            <artifactId>ipf-commons-ihe-core</artifactId>
            <version>${project.version}</version>
            <type>test-jar</type>
            <scope>test</scope>
        </dependency>
        <dependency>
<<<<<<< HEAD
            <groupId>javax.annotation</groupId>
            <artifactId>javax.annotation-api</artifactId>
=======
            <groupId>org.springframework</groupId>
            <artifactId>spring-aop</artifactId>
>>>>>>> b408d979
            <scope>test</scope>
        </dependency>
        <dependency>
            <groupId>commons-io</groupId>
            <artifactId>commons-io</artifactId>
            <scope>test</scope>
        </dependency>
    </dependencies>

    <distributionManagement>
        <site>
            <id>${site.deploy.id}</id>
            <url>${site.deploy.url}${project.artifactId}</url>
        </site>
    </distributionManagement>
    
</project><|MERGE_RESOLUTION|>--- conflicted
+++ resolved
@@ -67,13 +67,13 @@
             <scope>test</scope>
         </dependency>
         <dependency>
-<<<<<<< HEAD
             <groupId>javax.annotation</groupId>
             <artifactId>javax.annotation-api</artifactId>
-=======
+            <scope>test</scope>
+        </dependency>
+        <dependency>
             <groupId>org.springframework</groupId>
             <artifactId>spring-aop</artifactId>
->>>>>>> b408d979
             <scope>test</scope>
         </dependency>
         <dependency>
