/*
 * Copyright 2008 the original author or authors.
 * 
 * Licensed under the Apache License, Version 2.0 (the "License");
 * you may not use this file except in compliance with the License.
 * You may obtain a copy of the License at
 *
 *     http://www.apache.org/licenses/LICENSE-2.0
 *     
 * Unless required by applicable law or agreed to in writing, software
 * distributed under the License is distributed on an "AS IS" BASIS,
 * WITHOUT WARRANTIES OR CONDITIONS OF ANY KIND, either express or implied.
 * See the License for the specific language governing permissions and
 * limitations under the License.
 */
package org.openehealth.ipf.platform.camel.flow.extend

import org.apache.camel.component.http.HttpOperationFailedException
import org.apache.camel.impl.SerializationDataFormat
import org.apache.camel.impl.StringDataFormat
import org.apache.camel.spring.SpringRouteBuilder
import org.apache.camel.processor.aggregate.UseLatestAggregationStrategy

/**
 * @author Martin Krasser
 */
class GroovyFlowRouteBuilder extends SpringRouteBuilder {
    
    void configure() {
        
        def serialization = new SerializationDataFormat()
<<<<<<< HEAD

        // --------------------------------------------------------------
        //  Recipient lists
        // --------------------------------------------------------------

        onException(HttpOperationFailedException.class)
            .handled(true)
            .nakFlow()
            .to('mock:mock')

        from('direct:flow-test-recipient-list')
            .split().body().aggregationStrategy(new UseLatestAggregationStrategy())
            .initFlow('test-recipient-list')
            .application('test')
            .inOnly().to('seda:recipient')
			
        from('seda:recipient')
            .recipientList().header('recipient')
            .ackFlow()
            .to('mock:wait') // avoid race conditions
			
        from('jetty:http://localhost:7799/recipient').to('mock:mock')
=======
        
		// --------------------------------------------------------------
		//  Recipient lists
		// --------------------------------------------------------------
		
		onException(HttpOperationFailedException.class)
			.handled(true)
			.nakFlow()
			.to('mock:mock')

		from('direct:flow-test-recipient-list')
			.split().body().aggregationStrategy(new UseLatestAggregationStrategy())
			.initFlow('test-recipient-list')
			.application('test')
			.inOnly().to('seda:recipient')
			
		from('seda:recipient')
			.recipientList().header('recipient')
			.ackFlow()
			.to('mock:wait') // avoid race conditions
			
		from('jetty:http://localhost:7799/recipient').to('mock:mock')
>>>>>>> bd02db5d
		        
        // --------------------------------------------------------------
        //  Linear Flows
        // --------------------------------------------------------------

        from("direct:flow-test-1")
            .initFlow("test-1")
                .application("test")
                .outType(String.class)
            .setHeader("foo", constant("test-1"))
            .to("mock:mock")
            .ackFlow()

        from("direct:flow-test-2")
            .initFlow("test-2")
                .application("test")
                .inFormat(serialization)
                .outFormat(serialization)
            .setHeader("foo", constant("test-2"))
            .to("mock:mock")
            .ackFlow()

        from("direct:flow-test-3")
            .initFlow("test-3")
                .application("test")
                .inFormat(serialization)
                .outConversion(false)
            .setHeader("foo", constant("test-3"))
            .to("mock:mock")
            .ackFlow()

        from("direct:flow-test-4")
            .initFlow("test-4")
                .application("test")
                .outType(String.class)
            .setHeader("foo", constant("test-4"))
            .dedupeFlow()
            .to("mock:mock")
            .ackFlow()

        from("direct:flow-test-5")
            .initFlow("test-5")
                .application("test")
                .outType(String.class)
            .throwException(new Exception('unhandled'))
            .to("mock:mock")

        from("direct:flow-test-6")
            .initFlow("test-6")
                .replayErrorHandler("mock:error")
                .application("test")
                .outType(String.class)
            .throwException(new Exception('handled'))
            .to("mock:mock")
                     
        from("direct:flow-test-7")
            .initFlow("test-7")
                .application("test")
                .inFormat(serialization)
                .outFormat(new StringDataFormat("UTF-8"))
                .outConversion(false)
             .setHeader("foo", constant("test-4"))
             .to("mock:mock")
             .ackFlow()
        
        from("direct:flow-test-8")
            .initFlow("test-8")
                .application("test")
                .inFormat(serialization)
                .outFormat(new StringDataFormat("UTF-8"))
            .setHeader("foo", constant("test-8"))
            .to("mock:mock")
            .ackFlow()
            
        // --------------------------------------------------------------
        //  Split Flows (original Camel splitter)
        // --------------------------------------------------------------

        from("direct:flow-test-split")
            .initFlow("test-split")
                .application("test")
                .outType(String.class)
            .multicast()
            .to("direct:out-1")
            .to("direct:out-2")
    
        from("direct:out-1")
            .to("mock:mock-1")
            .ackFlow()
    
        from("direct:out-2")
            .to("mock:mock-2")
            .ackFlow()

        // --------------------------------------------------------------
        //  Pipe Flows
        // --------------------------------------------------------------
        
        from("direct:flow-test-pipe")
            .initFlow("test-pipe")
                .application("test")
                .outType(String.class)
            .to("direct:out-1")
            .to("direct:out-2")
    }
    
}
<|MERGE_RESOLUTION|>--- conflicted
+++ resolved
@@ -1,185 +1,161 @@
-/*
- * Copyright 2008 the original author or authors.
- * 
- * Licensed under the Apache License, Version 2.0 (the "License");
- * you may not use this file except in compliance with the License.
- * You may obtain a copy of the License at
- *
- *     http://www.apache.org/licenses/LICENSE-2.0
- *     
- * Unless required by applicable law or agreed to in writing, software
- * distributed under the License is distributed on an "AS IS" BASIS,
- * WITHOUT WARRANTIES OR CONDITIONS OF ANY KIND, either express or implied.
- * See the License for the specific language governing permissions and
- * limitations under the License.
- */
-package org.openehealth.ipf.platform.camel.flow.extend
-
-import org.apache.camel.component.http.HttpOperationFailedException
-import org.apache.camel.impl.SerializationDataFormat
-import org.apache.camel.impl.StringDataFormat
-import org.apache.camel.spring.SpringRouteBuilder
-import org.apache.camel.processor.aggregate.UseLatestAggregationStrategy
-
-/**
- * @author Martin Krasser
- */
-class GroovyFlowRouteBuilder extends SpringRouteBuilder {
-    
-    void configure() {
-        
-        def serialization = new SerializationDataFormat()
-<<<<<<< HEAD
-
-        // --------------------------------------------------------------
-        //  Recipient lists
-        // --------------------------------------------------------------
-
-        onException(HttpOperationFailedException.class)
-            .handled(true)
-            .nakFlow()
-            .to('mock:mock')
-
-        from('direct:flow-test-recipient-list')
-            .split().body().aggregationStrategy(new UseLatestAggregationStrategy())
-            .initFlow('test-recipient-list')
-            .application('test')
-            .inOnly().to('seda:recipient')
-			
-        from('seda:recipient')
-            .recipientList().header('recipient')
-            .ackFlow()
-            .to('mock:wait') // avoid race conditions
-			
-        from('jetty:http://localhost:7799/recipient').to('mock:mock')
-=======
-        
-		// --------------------------------------------------------------
-		//  Recipient lists
-		// --------------------------------------------------------------
-		
-		onException(HttpOperationFailedException.class)
-			.handled(true)
-			.nakFlow()
-			.to('mock:mock')
-
-		from('direct:flow-test-recipient-list')
-			.split().body().aggregationStrategy(new UseLatestAggregationStrategy())
-			.initFlow('test-recipient-list')
-			.application('test')
-			.inOnly().to('seda:recipient')
-			
-		from('seda:recipient')
-			.recipientList().header('recipient')
-			.ackFlow()
-			.to('mock:wait') // avoid race conditions
-			
-		from('jetty:http://localhost:7799/recipient').to('mock:mock')
->>>>>>> bd02db5d
-		        
-        // --------------------------------------------------------------
-        //  Linear Flows
-        // --------------------------------------------------------------
-
-        from("direct:flow-test-1")
-            .initFlow("test-1")
-                .application("test")
-                .outType(String.class)
-            .setHeader("foo", constant("test-1"))
-            .to("mock:mock")
-            .ackFlow()
-
-        from("direct:flow-test-2")
-            .initFlow("test-2")
-                .application("test")
-                .inFormat(serialization)
-                .outFormat(serialization)
-            .setHeader("foo", constant("test-2"))
-            .to("mock:mock")
-            .ackFlow()
-
-        from("direct:flow-test-3")
-            .initFlow("test-3")
-                .application("test")
-                .inFormat(serialization)
-                .outConversion(false)
-            .setHeader("foo", constant("test-3"))
-            .to("mock:mock")
-            .ackFlow()
-
-        from("direct:flow-test-4")
-            .initFlow("test-4")
-                .application("test")
-                .outType(String.class)
-            .setHeader("foo", constant("test-4"))
-            .dedupeFlow()
-            .to("mock:mock")
-            .ackFlow()
-
-        from("direct:flow-test-5")
-            .initFlow("test-5")
-                .application("test")
-                .outType(String.class)
-            .throwException(new Exception('unhandled'))
-            .to("mock:mock")
-
-        from("direct:flow-test-6")
-            .initFlow("test-6")
-                .replayErrorHandler("mock:error")
-                .application("test")
-                .outType(String.class)
-            .throwException(new Exception('handled'))
-            .to("mock:mock")
-                     
-        from("direct:flow-test-7")
-            .initFlow("test-7")
-                .application("test")
-                .inFormat(serialization)
-                .outFormat(new StringDataFormat("UTF-8"))
-                .outConversion(false)
-             .setHeader("foo", constant("test-4"))
-             .to("mock:mock")
-             .ackFlow()
-        
-        from("direct:flow-test-8")
-            .initFlow("test-8")
-                .application("test")
-                .inFormat(serialization)
-                .outFormat(new StringDataFormat("UTF-8"))
-            .setHeader("foo", constant("test-8"))
-            .to("mock:mock")
-            .ackFlow()
-            
-        // --------------------------------------------------------------
-        //  Split Flows (original Camel splitter)
-        // --------------------------------------------------------------
-
-        from("direct:flow-test-split")
-            .initFlow("test-split")
-                .application("test")
-                .outType(String.class)
-            .multicast()
-            .to("direct:out-1")
-            .to("direct:out-2")
-    
-        from("direct:out-1")
-            .to("mock:mock-1")
-            .ackFlow()
-    
-        from("direct:out-2")
-            .to("mock:mock-2")
-            .ackFlow()
-
-        // --------------------------------------------------------------
-        //  Pipe Flows
-        // --------------------------------------------------------------
-        
-        from("direct:flow-test-pipe")
-            .initFlow("test-pipe")
-                .application("test")
-                .outType(String.class)
-            .to("direct:out-1")
-            .to("direct:out-2")
-    }
-    
-}
+/*
+ * Copyright 2008 the original author or authors.
+ * 
+ * Licensed under the Apache License, Version 2.0 (the "License");
+ * you may not use this file except in compliance with the License.
+ * You may obtain a copy of the License at
+ *
+ *     http://www.apache.org/licenses/LICENSE-2.0
+ *     
+ * Unless required by applicable law or agreed to in writing, software
+ * distributed under the License is distributed on an "AS IS" BASIS,
+ * WITHOUT WARRANTIES OR CONDITIONS OF ANY KIND, either express or implied.
+ * See the License for the specific language governing permissions and
+ * limitations under the License.
+ */
+package org.openehealth.ipf.platform.camel.flow.extend
+
+import org.apache.camel.component.http.HttpOperationFailedException
+import org.apache.camel.impl.SerializationDataFormat
+import org.apache.camel.impl.StringDataFormat
+import org.apache.camel.spring.SpringRouteBuilder
+import org.apache.camel.processor.aggregate.UseLatestAggregationStrategy
+
+/**
+ * @author Martin Krasser
+ */
+class GroovyFlowRouteBuilder extends SpringRouteBuilder {
+    
+    void configure() {
+        
+        def serialization = new SerializationDataFormat()
+
+        // --------------------------------------------------------------
+        //  Recipient lists
+        // --------------------------------------------------------------
+
+        onException(HttpOperationFailedException.class)
+            .handled(true)
+            .nakFlow()
+            .to('mock:mock')
+
+        from('direct:flow-test-recipient-list')
+            .split().body().aggregationStrategy(new UseLatestAggregationStrategy())
+            .initFlow('test-recipient-list')
+            .application('test')
+            .inOnly().to('seda:recipient')
+
+        from('seda:recipient')
+            .recipientList().header('recipient')
+            .ackFlow()
+            .to('mock:wait') // avoid race conditions
+
+        from('jetty:http://localhost:7799/recipient').to('mock:mock')
+
+        // --------------------------------------------------------------
+        //  Linear Flows
+        // --------------------------------------------------------------
+
+        from("direct:flow-test-1")
+            .initFlow("test-1")
+                .application("test")
+                .outType(String.class)
+            .setHeader("foo", constant("test-1"))
+            .to("mock:mock")
+            .ackFlow()
+
+        from("direct:flow-test-2")
+            .initFlow("test-2")
+                .application("test")
+                .inFormat(serialization)
+                .outFormat(serialization)
+            .setHeader("foo", constant("test-2"))
+            .to("mock:mock")
+            .ackFlow()
+
+        from("direct:flow-test-3")
+            .initFlow("test-3")
+                .application("test")
+                .inFormat(serialization)
+                .outConversion(false)
+            .setHeader("foo", constant("test-3"))
+            .to("mock:mock")
+            .ackFlow()
+
+        from("direct:flow-test-4")
+            .initFlow("test-4")
+                .application("test")
+                .outType(String.class)
+            .setHeader("foo", constant("test-4"))
+            .dedupeFlow()
+            .to("mock:mock")
+            .ackFlow()
+
+        from("direct:flow-test-5")
+            .initFlow("test-5")
+                .application("test")
+                .outType(String.class)
+            .throwException(new Exception('unhandled'))
+            .to("mock:mock")
+
+        from("direct:flow-test-6")
+            .initFlow("test-6")
+                .replayErrorHandler("mock:error")
+                .application("test")
+                .outType(String.class)
+            .throwException(new Exception('handled'))
+            .to("mock:mock")
+                     
+        from("direct:flow-test-7")
+            .initFlow("test-7")
+                .application("test")
+                .inFormat(serialization)
+                .outFormat(new StringDataFormat("UTF-8"))
+                .outConversion(false)
+             .setHeader("foo", constant("test-4"))
+             .to("mock:mock")
+             .ackFlow()
+        
+        from("direct:flow-test-8")
+            .initFlow("test-8")
+                .application("test")
+                .inFormat(serialization)
+                .outFormat(new StringDataFormat("UTF-8"))
+            .setHeader("foo", constant("test-8"))
+            .to("mock:mock")
+            .ackFlow()
+            
+        // --------------------------------------------------------------
+        //  Split Flows (original Camel splitter)
+        // --------------------------------------------------------------
+
+        from("direct:flow-test-split")
+            .initFlow("test-split")
+                .application("test")
+                .outType(String.class)
+            .multicast()
+            .to("direct:out-1")
+            .to("direct:out-2")
+    
+        from("direct:out-1")
+            .to("mock:mock-1")
+            .ackFlow()
+    
+        from("direct:out-2")
+            .to("mock:mock-2")
+            .ackFlow()
+
+        // --------------------------------------------------------------
+        //  Pipe Flows
+        // --------------------------------------------------------------
+        
+        from("direct:flow-test-pipe")
+            .initFlow("test-pipe")
+                .application("test")
+                .outType(String.class)
+            .to("direct:out-1")
+            .to("direct:out-2")
+
+    }
+    
+}