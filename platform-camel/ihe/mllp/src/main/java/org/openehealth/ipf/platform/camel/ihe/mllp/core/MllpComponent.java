--- conflicted
+++ resolved
@@ -62,13 +62,8 @@
 
     /**
      * Camel context-based constructor.
-<<<<<<< HEAD
-     * 
+     *
      * @param camelContext camel context
-=======
-     *
-     * @param camelContext
->>>>>>> 5ec3943b
      */
     protected MllpComponent(CamelContext camelContext) {
         super(camelContext);
@@ -142,12 +137,7 @@
 
         // adopt character set configured for the HL7 codec
         ProtocolCodecFactory codecFactory = getCamelContext().getRegistry().lookupByNameAndType(
-<<<<<<< HEAD
-                    extractBeanName((String) parameters.get("codec")), 
-=======
-                    extractBeanName((String) parameters.get("codec")),
->>>>>>> 5ec3943b
-                    ProtocolCodecFactory.class);
+                extractBeanName((String) parameters.get("codec")),ProtocolCodecFactory.class);
         Charset charset = null;
         try {
             charset = ((HL7MLLPCodec) codecFactory).getCharset();
