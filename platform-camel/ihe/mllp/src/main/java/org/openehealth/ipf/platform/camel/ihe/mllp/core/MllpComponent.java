--- conflicted
+++ resolved
@@ -15,6 +15,12 @@
  */
 package org.openehealth.ipf.platform.camel.ihe.mllp.core;
 
+import java.nio.charset.Charset;
+import java.util.Collections;
+import java.util.HashMap;
+import java.util.List;
+import java.util.Map;
+
 import org.apache.camel.CamelContext;
 import org.apache.camel.Endpoint;
 import org.apache.camel.component.hl7.HL7MLLPCodec;
@@ -25,12 +31,6 @@
 import org.openehealth.ipf.platform.camel.ihe.hl7v2.intercept.consumer.ConsumerAdaptingInterceptor;
 import org.slf4j.Logger;
 import org.slf4j.LoggerFactory;
-
-import java.nio.charset.Charset;
-import java.util.Collections;
-import java.util.HashMap;
-import java.util.List;
-import java.util.Map;
 
 
 /**
@@ -50,14 +50,11 @@
         super();
     }
 
-<<<<<<< HEAD
     /**
      * Camel context-based constructor.
      *
      * @param camelContext camel context
      */
-=======
->>>>>>> 136870c7
     protected MllpComponent(CamelContext camelContext) {
         super(camelContext);
     }
@@ -107,12 +104,6 @@
 
         ConfigType config = createConfig(parameters);
 
-        // adopt character set configured for the HL7 codec
-<<<<<<< HEAD
-        ProtocolCodecFactory codecFactory = getCamelContext().getRegistry().lookupByNameAndType(
-                extractBeanName((String) parameters.get("codec")),ProtocolCodecFactory.class);
-=======
->>>>>>> 136870c7
         Charset charset = null;
         try {
             charset = ((HL7MLLPCodec) config.getCodecFactory()).getCharset();
