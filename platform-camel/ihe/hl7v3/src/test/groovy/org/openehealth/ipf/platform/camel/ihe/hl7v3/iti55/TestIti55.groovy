/*
 * Copyright 2010 the original author or authors.
 * 
 * Licensed under the Apache License, Version 2.0 (the "License");
 * you may not use this file except in compliance with the License.
 * You may obtain a copy of the License at
 *
 *     http://www.apache.org/licenses/LICENSE-2.0
 *     
 * Unless required by applicable law or agreed to in writing, software
 * distributed under the License is distributed on an "AS IS" BASIS,
 * WITHOUT WARRANTIES OR CONDITIONS OF ANY KIND, either express or implied.
 * See the License for the specific language governing permissions and
 * limitations under the License.
 */
package org.openehealth.ipf.platform.camel.ihe.hl7v3.iti55;

import java.util.concurrent.atomic.AtomicInteger

import org.apache.camel.Exchange
import org.apache.camel.component.mock.MockEndpoint
import org.apache.camel.impl.DefaultExchange
import org.apache.cxf.transport.servlet.CXFServlet
import org.junit.Before
import org.junit.BeforeClass
import org.junit.Test
import org.openehealth.ipf.commons.ihe.hl7v3.Hl7v3Utils
import org.openehealth.ipf.commons.ihe.hl7v3.iti55.Iti55Utils
import org.openehealth.ipf.platform.camel.core.util.Exchanges
import org.openehealth.ipf.platform.camel.ihe.hl7v3.MyRejectionHandlingStrategy

import org.openehealth.ipf.platform.camel.ihe.ws.AbstractWsEndpoint
import org.openehealth.ipf.platform.camel.ihe.ws.StandardTestContainer
import org.springframework.test.annotation.DirtiesContext

/**
 * Tests for ITI-55.
 * @author Dmytro Rud
 */
@DirtiesContext
class TestIti55 extends StandardTestContainer {
    enum RequestType {REGULAR, ASYNC, DEFERRED}

    def static CONTEXT_DESCRIPTOR = 'iti55/iti-55.xml'
    
    final String SERVICE1_URI = "xcpd-iti55://localhost:${port}/iti55service?correlator=#correlator"
    final String SERVICE2_URI = "xcpd-iti55://localhost:${port}/iti55service2"

    final String SERVICE1_ASYNC_RESPONSE_URI = "http://localhost:${port}/iti55service-async-response"
    final String SERVICE1_DEFERRED_RESPONSE_URI = "http://localhost:${port}/iti55service-deferred-response"

    final String REQUEST = StandardTestContainer.readFile('iti55/iti55-sample-request.xml')
    
    final String REQUEST_DEFERRED =
        StandardTestContainer.readFile('iti55/iti55-sample-request-deferred.xml').replace(
                '***REPLACEME***', SERVICE1_DEFERRED_RESPONSE_URI)


    static final Set<Integer> CALLS_WITH_TTL_HEADER = [1, 7, 13] as Set
    static final AtomicInteger ttlResponsesCount = new AtomicInteger(0)
    
    static void main(args) {
        startServer(new CXFServlet(), CONTEXT_DESCRIPTOR, false, DEMO_APP_PORT);
    }
    
    private MockEndpoint allResponsesMockEndpoint
    private MockEndpoint asyncResponsesMockEndpoint
    private MockEndpoint deferredResponsesMockEndpoint

    static Set<String> CORRELATION_KEYS = Collections.synchronizedSet(new HashSet<String>())

    final int REPETITIONS_COUNT = 5

<<<<<<< HEAD
    final long MOCK_WAIT_TIME = 30000L
=======
    final long RESULT_WAIT_TIME = 30000L
>>>>>>> ae3bd614


    @BeforeClass
    static void setUpClass() {
        startServer(new CXFServlet(), CONTEXT_DESCRIPTOR)
    }
    
    @Before
    public void setUp(){
        allResponsesMockEndpoint      = camelContext.getEndpoint('mock:response')
        asyncResponsesMockEndpoint    = camelContext.getEndpoint('mock:asyncResponse')
        deferredResponsesMockEndpoint = camelContext.getEndpoint('mock:deferredResponse')

        MockEndpoint.resetMocks(camelContext)

        CORRELATION_KEYS.clear()
        int i = 0
        REPETITIONS_COUNT.times {
            CORRELATION_KEYS << "ASYNC-${i++}".toString()
            i++
            CORRELATION_KEYS << "DEFERRED-${i++}".toString()
        }
    }
    
    
    /**
     * Test whether:
     * <ol>
     *   <li> sync, async and deferred mode requests are possible...
     *   <li> ...and not influence each other (they shouldn't),
     *   <li> async requests are really async (exchanges are InOnly and delays do not matter),
     *   <li> SOAP headers (WSA ReplyTo + TTL) can be set and read,
     *   <li> XSD and Schematron validations work...
     *   <li> ...and the messages are valid either,
     *   <li> ATNA auditing works.
     * </ol>
     */
    @Test
    void testIti55() {
        // how many responses of different types do we expect?
        allResponsesMockEndpoint.expectedMessageCount      = REPETITIONS_COUNT * 3
        asyncResponsesMockEndpoint.expectedMessageCount    = REPETITIONS_COUNT
        deferredResponsesMockEndpoint.expectedMessageCount = REPETITIONS_COUNT


<<<<<<< HEAD
        allResponsesMockEndpoint.resultWaitTime      = MOCK_WAIT_TIME
        asyncResponsesMockEndpoint.resultWaitTime    = MOCK_WAIT_TIME
        deferredResponsesMockEndpoint.resultWaitTime = MOCK_WAIT_TIME
=======
        allResponsesMockEndpoint.resultWaitTime      = RESULT_WAIT_TIME
        asyncResponsesMockEndpoint.resultWaitTime    = RESULT_WAIT_TIME
        deferredResponsesMockEndpoint.resultWaitTime = RESULT_WAIT_TIME
>>>>>>> ae3bd614

        int i = 0
        REPETITIONS_COUNT.times {
            sendMainTestMessage(RequestType.ASYNC,    i++)
            sendMainTestMessage(RequestType.REGULAR,  i++)
            sendMainTestMessage(RequestType.DEFERRED, i++)
        }

        // wait for completion of asynchronous routes
        allResponsesMockEndpoint.assertIsSatisfied()
        asyncResponsesMockEndpoint.assertIsSatisfied()
        deferredResponsesMockEndpoint.assertIsSatisfied()

        assert CORRELATION_KEYS.empty

        assert auditSender.messages.size() == REPETITIONS_COUNT * 6
        assert ttlResponsesCount.get() == CALLS_WITH_TTL_HEADER.size()
        
        assert ! Iti55TestRouteBuilder.errorOccurred
    }
    
    
    private void sendMainTestMessage(RequestType requestType, int n) {
        Exchange requestExchange = new DefaultExchange(camelContext)
        requestExchange.in.body = (requestType == RequestType.DEFERRED) ? REQUEST_DEFERRED : REQUEST
        
        // set WSA ReplyTo header, when necessary
        if (requestType == RequestType.ASYNC) {
            requestExchange.in.headers[AbstractWsEndpoint.WSA_REPLYTO_HEADER_NAME] = SERVICE1_ASYNC_RESPONSE_URI
        }
        
        // set correlation key
        requestExchange.in.headers[AbstractWsEndpoint.CORRELATION_KEY_HEADER_NAME] = "${requestType}-${n}"
        
        // set TTL SOAP header
        // we do it not on each message to check whether message context is being properly cleared
        // between invocations
        if (n in CALLS_WITH_TTL_HEADER) {
            XcpdTestUtils.setTtl(requestExchange.in, n)
        }
        
        // set request HTTP headers
        requestExchange.in.headers[AbstractWsEndpoint.OUTGOING_HTTP_HEADERS] =
                ['MyRequestHeader': "Number ${n}".toString()]
        
        // send and check timing
        long startTimestamp = System.currentTimeMillis()
        def resultMessage = Exchanges.resultMessage(producerTemplate.send(SERVICE1_URI, requestExchange))
        // TODO: reactivate test
        //assert (System.currentTimeMillis() - startTimestamp < Iti55TestRouteBuilder.ASYNC_DELAY)
        
        // for regular requests -- check acknowledgement code and incoming TTL header
        if (requestType == RequestType.REGULAR) {
            XcpdTestUtils.testPositiveAckCode(resultMessage.body)
            
            def dura = TtlHeaderUtils.getTtl(resultMessage)
            if (dura) {
                assert dura.toString() == "P${n * 2}Y"
                ttlResponsesCount.incrementAndGet()
            }

            def inHttpHeaders = resultMessage.headers[AbstractWsEndpoint.INCOMING_HTTP_HEADERS]
            assert inHttpHeaders['MyResponseHeader'] == "Re: Number ${n}"
        }

        // for deferred response requests -- check whether a positive MCCI ACK is returned
        if (requestType == RequestType.DEFERRED) {
            assert Iti55Utils.isMcciAck(resultMessage.body)
        }
    }
    
    
    @Test
    void testNakGeneration() {
        def requestExchange = new DefaultExchange(camelContext)
        requestExchange.in.body = REQUEST
        def responseMessage = Exchanges.resultMessage(producerTemplate.send(SERVICE2_URI, requestExchange))
        def response = Hl7v3Utils.slurp(responseMessage.body) 

        assert response.acknowledgement.typeCode.@code == 'AE'
        assert response.acknowledgement.acknowledgementDetail.code.@code == 'INTERR'
        assert response.controlActProcess.reasonOf.detectedIssueEvent.code.@code == 'ActAdministrativeDetectedIssueCode'
        assert response.controlActProcess.reasonOf.detectedIssueEvent.mitigatedBy.detectedIssueManagement.code.@code == 'InternalError'
        assert response.controlActProcess.reasonOf.detectedIssueEvent.mitigatedBy.detectedIssueManagement.code.@codeSystem == '1.3.6.1.4.1.19376.1.2.27.3'
        assert response.controlActProcess.queryAck.statusCode.@code == 'aborted'
        assert response.controlActProcess.queryAck.queryResponseCode.@code == 'AE'
    }


    /**
     * Send some garbage to an XCPD endpoint (via raw HTTP, because we want to test
     * consumer behaviour and therefore should avoid checks on the producer side),
     * and check whether the rejection handling strategy works well.
     */
    @Test
    void testRejectionHandling() {
        def requestExchange = new DefaultExchange(camelContext)
        requestExchange.in.body = '< some ill-formed XML !'
        Exchanges.resultMessage(producerTemplate.send(
                "http://localhost:${port}/iti55service",
                requestExchange))
        assert MyRejectionHandlingStrategy.count == 1
    }
}<|MERGE_RESOLUTION|>--- conflicted
+++ resolved
@@ -71,11 +71,7 @@
 
     final int REPETITIONS_COUNT = 5
 
-<<<<<<< HEAD
-    final long MOCK_WAIT_TIME = 30000L
-=======
     final long RESULT_WAIT_TIME = 30000L
->>>>>>> ae3bd614
 
 
     @BeforeClass
@@ -120,16 +116,9 @@
         asyncResponsesMockEndpoint.expectedMessageCount    = REPETITIONS_COUNT
         deferredResponsesMockEndpoint.expectedMessageCount = REPETITIONS_COUNT
 
-
-<<<<<<< HEAD
         allResponsesMockEndpoint.resultWaitTime      = MOCK_WAIT_TIME
         asyncResponsesMockEndpoint.resultWaitTime    = MOCK_WAIT_TIME
         deferredResponsesMockEndpoint.resultWaitTime = MOCK_WAIT_TIME
-=======
-        allResponsesMockEndpoint.resultWaitTime      = RESULT_WAIT_TIME
-        asyncResponsesMockEndpoint.resultWaitTime    = RESULT_WAIT_TIME
-        deferredResponsesMockEndpoint.resultWaitTime = RESULT_WAIT_TIME
->>>>>>> ae3bd614
 
         int i = 0
         REPETITIONS_COUNT.times {
