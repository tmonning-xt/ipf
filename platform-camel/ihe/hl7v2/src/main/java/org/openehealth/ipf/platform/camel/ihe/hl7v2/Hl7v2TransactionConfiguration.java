/*
 * Copyright 2009 the original author or authors.
 * 
 * Licensed under the Apache License, Version 2.0 (the "License");
 * you may not use this file except in compliance with the License.
 * You may obtain a copy of the License at
 *
 *     http://www.apache.org/licenses/LICENSE-2.0
 *     
 * Unless required by applicable law or agreed to in writing, software
 * distributed under the License is distributed on an "AS IS" BASIS,
 * WITHOUT WARRANTIES OR CONDITIONS OF ANY KIND, either express or implied.
 * See the License for the specific language governing permissions and
 * limitations under the License.
 */
package org.openehealth.ipf.platform.camel.ihe.hl7v2;

<<<<<<< HEAD
import ca.uhn.hl7v2.ErrorCode;
import ca.uhn.hl7v2.HapiContext;
=======
import ca.uhn.hl7v2.HL7Exception;
import ca.uhn.hl7v2.model.Message;
import ca.uhn.hl7v2.model.Segment;
>>>>>>> 136870c7
import ca.uhn.hl7v2.parser.Parser;
import ca.uhn.hl7v2.util.Terser;
import org.apache.commons.lang3.ArrayUtils;
import org.apache.commons.lang3.StringUtils;
import org.openehealth.ipf.modules.hl7dsl.MessageAdapter;

import java.util.List;

import static org.apache.commons.lang3.ArrayUtils.*;
import static org.apache.commons.lang3.Validate.*;

/**
 * Endpoint-agnostic parameters of an HL7v2-based transaction.
 * @author Dmytro Rud
 */
public class Hl7v2TransactionConfiguration {

    private final String hl7Version;
    private final String sendingApplication;
    private final String sendingFacility;
    
    private final ErrorCode requestErrorDefaultErrorCode;
    private final ErrorCode responseErrorDefaultErrorCode;

    private final String[] allowedRequestMessageTypes;
    private final String[] allowedRequestTriggerEvents;

    private final String[] allowedResponseMessageTypes;
    private final String[] allowedResponseTriggerEvents;

    private final boolean[] auditabilityFlags;
    private final boolean[] responseContinuabilityFlags;

    private final HapiContext hapiContext;


    /**
     * Constructor.
     *
     * @param hl7Version
     *      HL7 version for acceptance checks and default NAKs (MSH-12).
     * @param sendingApplication
     *      sending application for default NAKs (MSH-3).
     * @param sendingFacility
     *      sending application for default NAKs (MSH-4).
     * @param requestErrorDefaultErrorCode
     *      default error code for request-related NAKs.
     * @param responseErrorDefaultErrorCode
     *      default error code for response-related NAKs.
     * @param allowedRequestMessageTypes
     *      array of allowed request message types,
     *      e.g. <code>{"ADT", "MDM"}</code>.
     * @param allowedRequestTriggerEvents
     *      array of allowed request trigger events
     *      for each request message type,
     *      e.g. <code>{"A01 A02 A03", "T06 T07 T08"}</code>.
     * @param allowedResponseMessageTypes
     *      array of allowed response message types, e.g. <code>{"ACK", "RSP"}</code>.
     * @param allowedResponseTriggerEvents
     *      array of allowed response trigger events for each message type,
     *      ignored for messages of type "ACK".
     * @param auditabilityFlags
     *      flags of whether the messages of corresponding
     *      type should be audited.
     *      If <code>null</code>, the transaction will not perform any auditing.
     * @param responseContinuabilityFlags
     *      flags of whether the messages of corresponding
     *      type should support HL7 response continuations.
     *      If <code>null</code>, no continuations will be supported.
     * @param hapiContext
     *      transaction-specific HAPI Context
     */
    public Hl7v2TransactionConfiguration(
            String hl7Version,
            String sendingApplication,
            String sendingFacility,
            ErrorCode requestErrorDefaultErrorCode,
            ErrorCode responseErrorDefaultErrorCode,
            String[] allowedRequestMessageTypes,
            String[] allowedRequestTriggerEvents,
            String[] allowedResponseMessageTypes,
            String[] allowedResponseTriggerEvents,
            boolean[] auditabilityFlags,
            boolean[] responseContinuabilityFlags,
            HapiContext hapiContext)
    {
        notNull(hl7Version);
        notNull(sendingApplication);
        notNull(sendingFacility);

        noNullElements(allowedRequestMessageTypes);
        noNullElements(allowedRequestTriggerEvents);
        noNullElements(allowedResponseMessageTypes);
        noNullElements(allowedResponseTriggerEvents);
        notNull(hapiContext);

        notEmpty(allowedRequestMessageTypes);
        isTrue(allowedRequestMessageTypes.length == allowedRequestTriggerEvents.length);
        isTrue(allowedRequestMessageTypes.length == allowedResponseMessageTypes.length);
        isTrue(allowedRequestMessageTypes.length == allowedResponseTriggerEvents.length);
        if (auditabilityFlags != null) {
            isTrue(allowedRequestMessageTypes.length == auditabilityFlags.length);
        }
        if (responseContinuabilityFlags != null){
            isTrue(allowedRequestMessageTypes.length == responseContinuabilityFlags.length);
        }
        
        // QC passed ;)
        
        this.hl7Version = hl7Version;
        this.sendingApplication = sendingApplication;
        this.sendingFacility = sendingFacility;
        
        this.requestErrorDefaultErrorCode = requestErrorDefaultErrorCode;
        this.responseErrorDefaultErrorCode = responseErrorDefaultErrorCode;

        this.allowedRequestMessageTypes = allowedRequestMessageTypes;
        this.allowedRequestTriggerEvents = allowedRequestTriggerEvents;
        this.allowedResponseMessageTypes = allowedResponseMessageTypes;
        this.allowedResponseTriggerEvents = allowedResponseTriggerEvents;

        this.auditabilityFlags = auditabilityFlags;
        this.responseContinuabilityFlags = responseContinuabilityFlags;

        this.hapiContext = hapiContext;
    }

    
    /**
     * Returns <code>true</code> when request messages
     * of the given type belong to this transaction.
     */
    private boolean isSupportedRequestMessageType(String messageType) {
        return contains(allowedRequestMessageTypes, messageType);
    }


    /**
     * Returns <code>true</code> when the given trigger event  
     * is valid for request messages of the given type. 
     */
    private boolean isSupportedRequestTriggerEvent(String messageType, String triggerEvent) {
        int index = indexOf(allowedRequestMessageTypes, messageType);
        if (index == INDEX_NOT_FOUND) {
            throw new IllegalArgumentException("Unknown message type " + messageType);
        }
        String triggerEvents = allowedRequestTriggerEvents[index];
        return contains(StringUtils.split(triggerEvents, ' '), triggerEvent);
    }

    
    /**
     * Returns <code>true</code> when response messages  
     * of the given type belong to this transaction. 
     * "ACK" is always supported.
     */
    private boolean isSupportedResponseMessageType(String messageType) {
        return "ACK".equals(messageType) || contains(allowedResponseMessageTypes, messageType);
    }

    
    /**
     * Returns <code>true</code> when the given trigger event  
     * is valid for response messages of the given type. 
     * For "ACK" message type, every trigger event is considered valid.
     */
    private boolean isSupportedResponseTriggerEvent(String messageType, String triggerEvent) {
        if("ACK".equals(messageType)) {
            return true;
        }
        int index = indexOf(allowedResponseMessageTypes, messageType);
        if (index == INDEX_NOT_FOUND) {
            throw new IllegalArgumentException("Unknown message type " + messageType);
        }
        String triggerEvents = allowedResponseTriggerEvents[index];
        return contains(StringUtils.split(triggerEvents, ' '), triggerEvent);
    }
    
    
    /**
     * Returns <code>true</code> when messages of the given type are auditable.
     */
    public boolean isAuditable(String messageType) {
        if (auditabilityFlags == null) {
            return false;
        }
        int index = indexOf(allowedRequestMessageTypes, messageType);
        if (index != INDEX_NOT_FOUND) {
            return auditabilityFlags[index];
        }
        throw new IllegalArgumentException("Unknown message type " + messageType);
    }


    /**
     * Returns <code>true</code> when messages of the given [request] type 
     * can be split by means of interactive continuation.
     * <p>
     * When this method returns true, the request message structure must 
     * be able to contain segments RCP, QPD, DSC; and the response message
     * structure -- segments DSC, QAK.
     */
    public boolean isContinuable(String messageType) {
        if (responseContinuabilityFlags == null) {
            return false;
        }
        int index = indexOf(allowedRequestMessageTypes, messageType);
        if (index != INDEX_NOT_FOUND) {
            return responseContinuabilityFlags[index];
        }
        throw new IllegalArgumentException("Unknown message type " + messageType);
    }
    
    
    /**
     * Returns <code>true</code> if the given element of the given list 
     * contains a start segment of a data record.
     */
    public boolean isDataStartSegment(List<String> segments, int index) {
        return false;
    }

    
    /**
     * Returns <code>true</code> if the given element of the given list 
     * contains a segment which belongs to segments following the data 
     * records ("footer"). 
     */
    public boolean isFooterStartSegment(List<String> segments, int index) {
        return false;
    }


    /**
     * Performs transaction-specific acceptance test of the given request message.
     * @param messageAdapter
     *      IPF {@link MessageAdapter} object.
     */
    public void checkRequestAcceptance(MessageAdapter messageAdapter) throws Hl7v2AcceptanceException {
        Message message = messageAdapter.getHapiMessage();
        checkMessageAcceptance(message, true);
    }


    /**
     * Performs transaction-specific acceptance test of the given response message.
     * @param messageAdapter
     *      IPF {@link MessageAdapter} object.
     */
    public void checkResponseAcceptance(MessageAdapter messageAdapter) throws Hl7v2AcceptanceException {
        Message message = messageAdapter.getHapiMessage();
        checkMessageAcceptance(message, false);

        try {
            if (! ArrayUtils.contains(
                    new String[] {"AA", "AR", "AE", "CA", "CR", "CE"},
                    new Terser(message).get("MSA-1")))
            {
                throw new Hl7v2AcceptanceException("Bad response: missing or invalid MSA segment", 101);
            }
        } catch (HL7Exception e) {
            throw new Hl7v2AcceptanceException("Bad response: missing or invalid MSA segment", 207);
        }
    }


    /**
     * Performs acceptance test of the given message.
     * @param message
     *      HAPI {@link Message} object.
     * @param isRequest
     *      <code>true</code> iff the message is a request.
     * @throws Hl7v2AcceptanceException
     *      when the message is not acceptable.
     */
    public void checkMessageAcceptance(
            Message message,
            boolean isRequest) throws Hl7v2AcceptanceException
    {
        try {
            Segment msh = (Segment) message.get("MSH");
            checkMessageAcceptance(
                    Terser.get(msh, 9, 0, 1, 1),
                    Terser.get(msh, 9, 0, 2, 1),
                    Terser.get(msh, 9, 0, 3, 1),
                    Terser.get(msh, 12, 0, 1, 1),
                    isRequest);
        } catch (HL7Exception e) {
            throw new Hl7v2AcceptanceException("Missing or invalid MSH segment", 207);
        }
    }


    /**
     * Performs acceptance test of the message with the given attributes.
     * @param messageType
     *      value from MSH-9-1, can be empty or <code>null</code>.
     * @param triggerEvent
     *      value from MSH-9-PAI2, can be empty or <code>null</code>.
     * @param messageStructure
     *      value from MSH-9-3, can be empty or <code>null</code>.
     * @param version
     *      value from MSH-12, can be empty or <code>null</code>.
     * @param isRequest
     *      <code>true</code> iff the message under consideration is a request.
     * @throws Hl7v2AcceptanceException
     *      when the message is not acceptable.
     */
    public void checkMessageAcceptance(
            String messageType,
            String triggerEvent,
            String messageStructure,
            String version,
            boolean isRequest) throws Hl7v2AcceptanceException
    {
        if (! hl7Version.equals(version)) {
            throw new Hl7v2AcceptanceException("Invalid HL7 version " + version, 203);
        }

        boolean messageTypeSupported = isRequest
                ? isSupportedRequestMessageType(messageType)
                : isSupportedResponseMessageType(messageType);

        if (! messageTypeSupported) {
            throw new Hl7v2AcceptanceException("Invalid message type " + messageType, 200);
        }

        boolean triggerEventSupported = isRequest
                ? isSupportedRequestTriggerEvent(messageType, triggerEvent)
                : isSupportedResponseTriggerEvent(messageType, triggerEvent);

        if(! triggerEventSupported) {
            throw new Hl7v2AcceptanceException("Invalid trigger event " + triggerEvent, 201);
        }

        if (! StringUtils.isEmpty(messageStructure)) {
            // This may not work as the custom event map cannot be distinguished from the
            // default one! This needs to be fixed for HAPI 2.1
            String event = messageType + "_" + triggerEvent;
            String expectedMessageStructure;
            try {
                expectedMessageStructure = Parser.getMessageStructureForEvent(event, version);
            } catch (HL7Exception e) {
                throw new Hl7v2AcceptanceException("Acceptance check failed", 204);
            }

            // TODO when upgrading to HAPI 2.1 remove the constant IF statements
            if ("QBP_ZV1".equals(event)) {
                expectedMessageStructure = "QBP_Q21";
            } else if ("RSP_ZV2".equals(event)) {
                expectedMessageStructure = "RSP_ZV2";
            }

            // the expected structure must be equal to the actual one,
            // but second components may be omitted in acknowledgements
            boolean bothAreEqual = messageStructure.equals(expectedMessageStructure);
            boolean bothAreAcks = (messageStructure.startsWith("ACK") && expectedMessageStructure.startsWith("ACK"));
            if (! (bothAreEqual || bothAreAcks)) {
                throw new Hl7v2AcceptanceException("Invalid message structure " + messageStructure, 207);
            }
        }
    }


    // ----- automatically generated getters -----

    public String getHl7Version() {
        return hl7Version;
    }
    
    public ErrorCode getRequestErrorDefaultErrorCode() {
        return requestErrorDefaultErrorCode;
    }

    public ErrorCode getResponseErrorDefaultErrorCode() {
        return responseErrorDefaultErrorCode;
    }

    public String getSendingApplication() {
        return sendingApplication;
    }

    public String getSendingFacility() {
        return sendingFacility;
    }
    
    public String[] getAllowedRequestMessageTypes() {
        return allowedRequestMessageTypes;
    }

    public String[] getAllowedResponseMessageTypes() {
        return allowedResponseMessageTypes;
    }

    public Parser getParser() {
        return getHapiContext().getPipeParser();
    }

    public HapiContext getHapiContext() {
        return hapiContext;
    }

}
<|MERGE_RESOLUTION|>--- conflicted
+++ resolved
@@ -15,14 +15,12 @@
  */
 package org.openehealth.ipf.platform.camel.ihe.hl7v2;
 
-<<<<<<< HEAD
 import ca.uhn.hl7v2.ErrorCode;
 import ca.uhn.hl7v2.HapiContext;
-=======
 import ca.uhn.hl7v2.HL7Exception;
+import ca.uhn.hl7v2.Version;
 import ca.uhn.hl7v2.model.Message;
 import ca.uhn.hl7v2.model.Segment;
->>>>>>> 136870c7
 import ca.uhn.hl7v2.parser.Parser;
 import ca.uhn.hl7v2.util.Terser;
 import org.apache.commons.lang3.ArrayUtils;
@@ -364,7 +362,7 @@
             String event = messageType + "_" + triggerEvent;
             String expectedMessageStructure;
             try {
-                expectedMessageStructure = Parser.getMessageStructureForEvent(event, version);
+                expectedMessageStructure = hapiContext.getModelClassFactory().getMessageStructureForEvent(event, Version.versionOf(version));
             } catch (HL7Exception e) {
                 throw new Hl7v2AcceptanceException("Acceptance check failed", 204);
             }
