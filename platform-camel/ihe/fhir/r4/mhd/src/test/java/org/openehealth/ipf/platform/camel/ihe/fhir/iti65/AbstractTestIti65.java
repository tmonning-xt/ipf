--- conflicted
+++ resolved
@@ -18,12 +18,7 @@
 
 import ca.uhn.fhir.context.FhirVersionEnum;
 import org.hl7.fhir.instance.model.api.IBaseResource;
-<<<<<<< HEAD
 import org.hl7.fhir.r4.model.*;
-=======
-import org.joda.time.DateTime;
-import org.joda.time.DateTimeZone;
->>>>>>> 56a42b9e
 import org.openehealth.ipf.commons.ihe.fhir.IpfFhirServlet;
 import org.openehealth.ipf.commons.ihe.fhir.iti65.Iti65Constants;
 import org.openehealth.ipf.platform.camel.ihe.fhir.test.FhirTestContainer;
@@ -79,23 +74,15 @@
 
         var documentContent = "YXNkYXNkYXNkYXNkYXNk".getBytes();
 
-<<<<<<< HEAD
-        Instant instant = ZonedDateTime.of(
+        var instant = ZonedDateTime.of(
                 LocalDate.of(2013, 7, 1),
                 LocalTime.of(13, 11, 13),
                 ZoneId.of("UTC")
         ).toInstant();
 
-        Date timestamp = Date.from(instant);
+        var timestamp = Date.from(instant);
 
-        DocumentReference reference = new DocumentReference();
-=======
-        var timestamp = new DateTime()
-                .withDate(2013, 7, 1)
-                .withTime(13, 11, 33, 0)
-                .withZone(DateTimeZone.UTC).toDate();
         var reference = new DocumentReference();
->>>>>>> 56a42b9e
         reference.getMeta().setLastUpdated(timestamp);
 
         reference.setMasterIdentifier(
